--- conflicted
+++ resolved
@@ -6,12 +6,8 @@
 import datetime
 import os
 import timeit
-<<<<<<< HEAD
 from os.path import abspath, dirname
-from typing import NamedTuple, Sequence, Tuple
-=======
 from typing import Any, NamedTuple, Sequence, Tuple
->>>>>>> 438d0350
 
 import chex
 import distrax
@@ -28,14 +24,11 @@
 from jumanji.environments.routing.multi_cvrp.types import State
 from jumanji.types import TimeStep
 from jumanji.wrappers import AutoResetWrapper, Wrapper
-<<<<<<< HEAD
 from sacred import Experiment
 from sacred.observers import FileStorageObserver
 from sacred.utils import apply_backspaces_and_linefeeds
 
 from jax_distribution.utils.logger_tools import Logger, config_copy, get_logger
-=======
->>>>>>> 438d0350
 
 
 class TimeIt:
@@ -258,13 +251,8 @@
                     "returned_episode_lengths": jnp.repeat(
                         env_state.returned_episode_lengths, env.get_num_agents()
                     ).reshape(-1),
-<<<<<<< HEAD
                     "episode_done": jnp.repeat(
-                        next_timestep.last(), config["NUM_AGENTS"]
-=======
-                    "returned_episode": jnp.repeat(
                         next_timestep.last(), env.get_num_agents()
->>>>>>> 438d0350
                     ).reshape(-1),
                 },
             )
@@ -466,7 +454,6 @@
     return learner_fn
 
 
-<<<<<<< HEAD
 def log(logger, metrics_info):
     """Log the episode returns and lengths."""
     dones = jnp.ravel(metrics_info["episode_done"])
@@ -507,9 +494,9 @@
     ENT_COEF = 0.01
     VF_COEF = 0.5
     MAX_GRAD_NORM = 0.5
-    BATCH_SIZE = 16  # Parallel updates / environmnents
+    BATCH_SIZE = 4  # Parallel updates / environmnents
     ROLLOUT_LENGTH = 128  # Length of each rollout
-    TOTAL_TIMESTEPS = 1000000  # Number of training timesteps
+    TOTAL_TIMESTEPS = 204800  # Number of training timesteps
     SEED = 42
     # Logging config
     USE_TF = True
@@ -534,24 +521,7 @@
         logger.setup_tb(tb_exp_direc)
 
     # Environment setup
-    if "MultiCVRP" in config["ENV_NAME"]:
-        config["NUM_AGENTS"] = 3
-        generator = UniformRandomGenerator(
-            num_vehicles=config["NUM_AGENTS"], num_customers=6
-        )
-        env = jumanji.make(config["ENV_NAME"], generator=generator)
-        num_actions = int(env.action_spec().maximum)
-
-    elif "RobotWarehouse" in config["ENV_NAME"]:
-        env = jumanji.make(config["ENV_NAME"])
-        num_actions = int(env.action_spec().num_values[0])
-        config["NUM_AGENTS"] = env.num_agents
-    env = AutoResetWrapper(env)
-    env = LogWrapper(env)
-=======
-def run_experiment(env_name, config):
-    env = LogWrapper(env_name)
->>>>>>> 438d0350
+    env = LogWrapper(config["ENV_NAME"])
     cores_count = len(jax.devices())
 
     # Number of iterations
@@ -565,11 +535,9 @@
 
     # Create the network
     network = ActorCritic(
-<<<<<<< HEAD
-        num_actions, activation=config["ACTIVATION"], env_name=config["ENV_NAME"]
-=======
-        env.get_num_actions(), activation=config["ACTIVATION"], env_name=env_name
->>>>>>> 438d0350
+        env.get_num_actions(),
+        activation=config["ACTIVATION"],
+        env_name=config["ENV_NAME"],
     )
     optim = optax.chain(
         optax.clip_by_global_norm(config["MAX_GRAD_NORM"]),
@@ -588,18 +556,8 @@
     params = network.init(rng_params, init_obs)
     opt_state = optim.init(params)
 
-<<<<<<< HEAD
     # TODO: Complete this
     learn = get_learner_fn(env, network.apply, optim.update, config)
-=======
-    # Create the learner function.
-    learn = get_learner_fn(
-        env,
-        network.apply,
-        optim.update,
-        config,
-    )
->>>>>>> 438d0350
 
     learn = jax.pmap(learn, axis_name="devices")  # replicate over multiple cores.
 
