--- conflicted
+++ resolved
@@ -79,12 +79,6 @@
         time_stamp=FLAGS.mava_id,
         time_delta=log_every,
     )
-<<<<<<< HEAD
-    # Optimiser.
-    optimiser = optax.chain(
-        optax.clip_by_global_norm(40.0),
-        optax.adam(1e-4),
-=======
 
     # Optimisers.
     policy_optimiser = optax.chain(
@@ -93,7 +87,6 @@
 
     critic_optimiser = optax.chain(
         optax.clip_by_global_norm(40.0), optax.scale_by_adam(), optax.scale(-1e-4)
->>>>>>> 597b27a9
     )
 
     # Build the system
@@ -102,12 +95,8 @@
         network_factory=network_factory,
         logger_factory=logger_factory,
         experiment_path=experiment_path,
-<<<<<<< HEAD
-        optimiser=optimiser,
-=======
         policy_optimiser=policy_optimiser,
         critic_optimiser=critic_optimiser,
->>>>>>> 597b27a9
         multi_process=False,
         run_evaluator=True,
         num_executors=1,
