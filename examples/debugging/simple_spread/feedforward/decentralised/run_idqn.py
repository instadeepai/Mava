# python3
# Copyright 2021 InstaDeep Ltd. All rights reserved.
#
# Licensed under the Apache License, Version 2.0 (the "License");
# you may not use this file except in compliance with the License.
# You may obtain a copy of the License at
#
#     http://www.apache.org/licenses/LICENSE-2.0
#
# Unless required by applicable law or agreed to in writing, software
# distributed under the License is distributed on an "AS IS" BASIS,
# WITHOUT WARRANTIES OR CONDITIONS OF ANY KIND, either express or implied.
# See the License for the specific language governing permissions and
# limitations under the License.

"""Example running IPPO on debug MPE environments."""
import functools
from datetime import datetime
from typing import Any

import jax.numpy as jnp
import optax
from absl import app, flags

from mava.systems import idqn
from mava.utils.environments import debugging_utils
from mava.utils.loggers import logger_utils
from mava.utils.schedulers.linear_epsilon_scheduler import LinearEpsilonScheduler

FLAGS = flags.FLAGS
flags.DEFINE_string(
    "env_name",
    "simple_spread",
    "Debugging environment name (str).",
)
flags.DEFINE_string(
    "action_space",
    "discrete",
    "Environment action space type (str).",
)

flags.DEFINE_string(
    "mava_id",
    str(datetime.now()),
    "Experiment identifier that can be used to continue experiments.",
)
flags.DEFINE_string("base_dir", "~/mava", "Base dir to store experiments.")


def main(_: Any) -> None:
    """Run main script

    Args:
        _ : _
    """
    # Environment.
    environment_factory = functools.partial(
        debugging_utils.make_environment,
        env_name=FLAGS.env_name,
        action_space=FLAGS.action_space,
    )

    # Networks.
    def network_factory(*args: Any, **kwargs: Any) -> Any:
        return idqn.make_default_networks(  # type: ignore
            policy_layer_sizes=(64, 64),
            *args,
            **kwargs,
        )

    # Used for checkpoints, tensorboard logging and env monitoring
    experiment_path = f"{FLAGS.base_dir}/{FLAGS.mava_id}"

    # Log every [log_every] seconds.
    log_every = 5
    logger_factory = functools.partial(
        logger_utils.make_logger,
        directory=FLAGS.base_dir,
        to_terminal=True,
        to_tensorboard=True,
        time_stamp=FLAGS.mava_id,
        time_delta=log_every,
    )

    # Optimisers.
    policy_optimiser = optax.chain(
        optax.clip_by_global_norm(10.0), optax.scale_by_adam(), optax.scale(-5e-5)
    )
    epsilon_scheduler = LinearEpsilonScheduler(1.0, 0.1, 100_000)

    # Create the system.
    system = idqn.IDQNSystem()

    # Build the system.
    system.build(
        environment_factory=environment_factory,
        network_factory=network_factory,
        logger_factory=logger_factory,
        experiment_path=experiment_path,
        policy_optimiser=policy_optimiser,
        epsilon_scheduler=epsilon_scheduler,
        reverb_table_max_size=1_000_000,
<<<<<<< HEAD
=======
        min_data_server_size=20_000,
>>>>>>> dc3d2341
        run_evaluator=True,
        epoch_batch_size=32,
        num_executors=1,
        multi_process=True,
        samples_per_insert=8,
<<<<<<< HEAD
=======
        n_step=5,
        target_update_period=10000,
        priority_exponent=0.2,
        importance_sampling_exponent=0.2,
        priority_agg_fn=jnp.min,
>>>>>>> dc3d2341
    )

    # Launch the system.
    system.launch()


if __name__ == "__main__":
    app.run(main)<|MERGE_RESOLUTION|>--- conflicted
+++ resolved
@@ -18,7 +18,6 @@
 from datetime import datetime
 from typing import Any
 
-import jax.numpy as jnp
 import optax
 from absl import app, flags
 
@@ -100,23 +99,11 @@
         policy_optimiser=policy_optimiser,
         epsilon_scheduler=epsilon_scheduler,
         reverb_table_max_size=1_000_000,
-<<<<<<< HEAD
-=======
-        min_data_server_size=20_000,
->>>>>>> dc3d2341
         run_evaluator=True,
         epoch_batch_size=32,
         num_executors=1,
         multi_process=True,
         samples_per_insert=8,
-<<<<<<< HEAD
-=======
-        n_step=5,
-        target_update_period=10000,
-        priority_exponent=0.2,
-        importance_sampling_exponent=0.2,
-        priority_agg_fn=jnp.min,
->>>>>>> dc3d2341
     )
 
     # Launch the system.
