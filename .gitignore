--- conflicted
+++ resolved
@@ -166,14 +166,10 @@
 component_dependency_map.png
 
 # Mava 3.0 env
-<<<<<<< HEAD
-mava_30/
+mava_env/
 
 # Sacred logs
 results/
 
 # Hydra logs
-outputs/
-=======
-mava_env/
->>>>>>> 86079b31
+outputs/