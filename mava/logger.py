--- conflicted
+++ resolved
@@ -13,40 +13,38 @@
 # limitations under the License.
 
 """Logger setup."""
-from typing import Dict, Optional, Tuple, Union
+from typing import Dict, Optional, Protocol
 
 import jax.numpy as jnp
+import numpy as np
 from colorama import Fore, Style
 
 from mava.types import ExperimentOutput
-from mava.utils.logger_tools import Logger as LoggerTools
+from mava.utils.logger_tools import Logger
 
 
-class Logger:
-    def __init__(self, config: Dict) -> None:
-        """Initialise the logger."""
-        self.logger = LoggerTools(config)
-        self.config = config
+# Not in types.py because we only use it here.
+class LogFn(Protocol):
+    def __call__(
+        self,
+        metrics: ExperimentOutput,
+        t_env: int = 0,
+        trainer_metric: bool = False,
+        absolute_metric: bool = False,
+        eval_step: Optional[int] = None,
+    ) -> float:
+        ...
 
-<<<<<<< HEAD
-    def _log_episode_info(
-        self,
-        episodes_info: dict,
-=======
 
 def get_logger_tools(logger: Logger) -> LogFn:  # noqa: CCR001
     """Get the logger function."""
 
     def log(  # noqa: CCR001
         metrics: ExperimentOutput,
->>>>>>> 86f1aca0
         t_env: int = 0,
-        prefix: str = "evaluator",
+        trainer_metric: bool = False,
+        absolute_metric: bool = False,
         eval_step: Optional[int] = None,
-<<<<<<< HEAD
-    ) -> Tuple[str, float]:
-        """Log the environment's episodes metrics."""
-=======
     ) -> float:
         """Log the episode returns and lengths.
 
@@ -85,19 +83,18 @@
                 win_rate = (n_won_episodes / logger.num_eval_episodes) * 100
 
         # Flatten metrics info.
->>>>>>> 86f1aca0
         episodes_return = jnp.ravel(episodes_info["episode_return"])
         episodes_length = jnp.ravel(episodes_info["episode_length"])
+        steps_per_second = episodes_info["steps_per_second"]
 
-        if self.logger.should_log:
-            self.logger.log_stat(
-                f"{prefix}/mean_episode_returns", float(jnp.mean(episodes_return)), t_env, eval_step
+        # Log metrics.
+        if logger.should_log:
+            logger.log_stat(
+                f"{prefix}mean_episode_returns", float(np.mean(episodes_return)), t_env, eval_step
             )
-            self.logger.log_stat(
-                f"{prefix}/mean_episode_length", float(jnp.mean(episodes_length)), t_env, eval_step
+            logger.log_stat(
+                f"{prefix}mean_episode_length", float(np.mean(episodes_length)), t_env, eval_step
             )
-<<<<<<< HEAD
-=======
             logger.log_stat(f"{prefix}steps_per_second", steps_per_second, t_env, eval_step)
 
             if trainer_metric:
@@ -107,90 +104,45 @@
                 logger.log_stat(f"{prefix}entropy", float(np.mean(entropy)), t_env)
             if "won_episode" in episodes_info:
                 logger.log_stat(f"{prefix}win_rate", float(win_rate), t_env, eval_step)
->>>>>>> 86f1aca0
 
         log_string = (
             f"Timesteps {t_env:07d} | "
-            f"Mean Episode Return {float(jnp.mean(episodes_return)):.3f} | "
-            f"Std Episode Return {float(jnp.std(episodes_return)):.3f} | "
-            f"Max Episode Return {float(jnp.max(episodes_return)):.3f} | "
-            f"Mean Episode Length {float(jnp.mean(episodes_length)):.3f} | "
-            f"Std Episode Length {float(jnp.std(episodes_length)):.3f} | "
-            f"Max Episode Length {float(jnp.max(episodes_length)):.3f} | "
+            f"Mean Episode Return {float(np.mean(episodes_return)):.3f} | "
+            f"Std Episode Return {float(np.std(episodes_return)):.3f} | "
+            f"Max Episode Return {float(np.max(episodes_return)):.3f} | "
+            f"Mean Episode Length {float(np.mean(episodes_length)):.3f} | "
+            f"Std Episode Length {float(np.std(episodes_length)):.3f} | "
+            f"Max Episode Length {float(np.max(episodes_length)):.3f} | "
+            f"Steps Per Second {steps_per_second:.2e} "
         )
         if "won_episode" in episodes_info:
             log_string += f"| Win Rate {win_rate:.2f}%"
 
-        if "steps_per_second" in episodes_info.keys():
-            steps_per_second = episodes_info["steps_per_second"]
-            if self.logger.should_log:
-                self.logger.log_stat(
-                    f"{prefix}steps_per_second", steps_per_second, t_env, eval_step
-                )
-            log_string += f"Steps Per Second {steps_per_second:.2e}"
-
-        return log_string, float(jnp.mean(episodes_return))
-
-    def log_trainer_metrics(
-        self,
-        experiment_output: Union[ExperimentOutput, Dict],
-        t_env: int = 0,
-    ) -> None:
-        """Log the trainer metrics."""
-        # Convert metrics to dict
-        if isinstance(experiment_output, ExperimentOutput):
-            metrics: Dict = experiment_output._asdict()
-            metrics.pop("learner_state")
-        else:
-            metrics = experiment_output
-        loss_info = metrics
-
-        # Log executor metrics.
-        episodes_info = loss_info.pop("episodes_info")
-        log_string, _ = self._log_episode_info(episodes_info, t_env, "trainer")
-
-        # Log loss metrics.
-        if self.logger.should_log:
-            for metric in loss_info.keys():
-                metric_mean = jnp.mean(jnp.array(loss_info[metric]))
-                self.logger.log_stat(f"trainer/{metric}", metric_mean, t_env)  # type: ignore
-
-        # Log string.
-        log_string += (
-            f" | Total Loss {float(jnp.mean(loss_info['total_loss'])):.3f} | "
-            f"Value Loss {float(jnp.mean(loss_info['value_loss'])):.3f} | "
-            f"Loss Actor {float(jnp.mean(loss_info['loss_actor'])):.3f} | "
-            f"Entropy {float(jnp.mean(loss_info['entropy'])):.3f}"
-        )
-        self.logger.console_logger.info(
-            f"{Fore.MAGENTA}{Style.BRIGHT}TRAINER: {log_string}{Style.RESET_ALL}"
-        )
-
-    def log_evaluator_metrics(
-        self,
-        metrics: Dict,
-        t_env: int = 0,
-        eval_step: int = 0,
-        absolute_metric: bool = False,
-    ) -> float:
-        """Log the evaluator metrics."""
         if absolute_metric:
-            log_string, mean_episode_return = self._log_episode_info(
-                metrics, t_env, "absolute", eval_step
-            )
-            self.logger.console_logger.info(
+            logger.console_logger.info(
                 f"{Fore.BLUE}{Style.BRIGHT}ABSOLUTE METRIC: {log_string}{Style.RESET_ALL}"
             )
+        elif trainer_metric:
+            log_string += (
+                f"| Total Loss {float(np.mean(total_loss)):.3f} | "
+                f"Value Loss {float(np.mean(value_loss)):.3f} | "
+                f"Loss Actor {float(np.mean(loss_actor)):.3f} | "
+                f"Entropy {float(np.mean(entropy)):.3f}"
+            )
+            logger.console_logger.info(
+                f"{Fore.MAGENTA}{Style.BRIGHT}TRAINER: {log_string}{Style.RESET_ALL}"
+            )
         else:
-            log_string, mean_episode_return = self._log_episode_info(
-                metrics, t_env, "evaluator", eval_step
-            )
-            self.logger.console_logger.info(
+            logger.console_logger.info(
                 f"{Fore.GREEN}{Style.BRIGHT}EVALUATOR: {log_string}{Style.RESET_ALL}"
             )
-        return mean_episode_return
 
-    def stop(self) -> None:
-        """Stop the logger."""
-        if self.logger.use_neptune:
-            self.logger.neptune_logger.stop()+        return float(np.mean(episodes_return))
+
+    return log
+
+
+def logger_setup(config: Dict) -> LogFn:
+    """Setup the logger."""
+    logger = Logger(config)
+    return get_logger_tools(logger)