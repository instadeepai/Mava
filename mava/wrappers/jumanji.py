--- conflicted
+++ resolved
@@ -276,7 +276,111 @@
         return specs.Spec(Observation, "ObservationSpec", **obs_data)
 
 
-<<<<<<< HEAD
+class CleanerWrapper(MultiAgentWrapper):
+    """Multi-agent wrapper for the Cleaner environment."""
+
+    def __init__(self, env: Cleaner, add_global_state: bool = False):
+        super().__init__(env, add_global_state)
+        self._env: Cleaner
+
+    def modify_timestep(self, timestep: TimeStep) -> TimeStep[Observation]:
+        """Modify the timestep for the Cleaner environment."""
+
+        def create_agents_view(grid: chex.Array, agents_locations: chex.Array) -> chex.Array:
+            """Create separate channels for dirty cells, wall cells and agent positions.
+            Also add a channel that marks an agent's own position.
+            """
+
+            num_agents = self.num_agents
+
+            # A: Number of agents
+            # R: Number of grid rows
+            # C: Number of grid columns
+            # grid: (R, C)
+            # agents_locations: (A, 2)
+
+            # Get dirty / wall tiles from first agent's obs and tile in agents dimension.
+
+            dirty_channel = jnp.tile(grid == DIRTY, (num_agents, 1, 1))  # (A, R, C)
+            wall_channel = jnp.tile(grid == WALL, (num_agents, 1, 1))  # (A, R, C)
+
+            # Get each agent's position.
+            xs, ys = agents_locations[:, 0], agents_locations[:, 1]  # (A,), (A,)
+
+            # Mask each agent's position so an agent can idenfity itself.
+            # Sum the masked grids together for global agent information.
+            # (A, R, C)
+            pos_per_agent = jnp.repeat(jnp.zeros_like(grid)[jnp.newaxis, :, :], num_agents, axis=0)
+            pos_per_agent = pos_per_agent.at[jnp.arange(num_agents), xs, ys].set(1)  # (A, R, C)
+            # (A, R, C)
+            agents_channel = jnp.tile(jnp.sum(pos_per_agent, axis=0), (num_agents, 1, 1))
+
+            # Stack the channels along the last dimension.
+            agents_view = jnp.stack(
+                [dirty_channel, wall_channel, agents_channel, pos_per_agent],
+                axis=-1,  # (A, R, C, 4)
+            )
+            return agents_view
+
+        obs_data = {
+            "agents_view": create_agents_view(
+                timestep.observation.grid, timestep.observation.agents_locations
+            ),
+            "action_mask": timestep.observation.action_mask,
+            "step_count": jnp.repeat(timestep.observation.step_count, self.num_agents),
+        }
+
+        reward = jnp.repeat(timestep.reward, self.num_agents)
+        discount = jnp.repeat(timestep.discount, self.num_agents)
+
+        # The episode is won if every tile is cleaned.
+        extras = {"won_episode": timestep.extras["num_dirty_tiles"] == 0}
+
+        return timestep.replace(
+            observation=Observation(**obs_data), reward=reward, discount=discount, extras=extras
+        )
+
+    def get_global_state(self, obs: Observation) -> chex.Array:
+        """Constructs the global state from the global information
+        in the agent observations (dirty tiles, wall tiles and agent positions).
+        """
+        return obs.agents_view[..., :3]  # (A, R, C, 3)
+
+    def observation_spec(self) -> specs.Spec[Union[Observation, ObservationGlobalState]]:
+        """Specification of the observation of the environment."""
+        step_count = specs.BoundedArray(
+            (self.num_agents,),
+            int,
+            jnp.zeros(self.num_agents, dtype=int),
+            jnp.repeat(self.time_limit, self.num_agents),
+            "step_count",
+        )
+        agents_view = specs.BoundedArray(
+            shape=(self.num_agents, self._env.num_rows, self._env.num_cols, 4),
+            dtype=bool,
+            name="agents_view",
+            minimum=0,
+            maximum=self.num_agents,
+        )
+        obs_data = {
+            "agents_view": agents_view,
+            "action_mask": self._env.observation_spec().action_mask,
+            "step_count": step_count,
+        }
+        if self.add_global_state:
+            global_state = specs.BoundedArray(
+                shape=(self.num_agents, self._env.num_rows, self._env.num_cols, 3),
+                dtype=bool,
+                name="agents_view",
+                minimum=0,
+                maximum=self.num_agents,
+            )
+            obs_data["global_state"] = global_state
+            return specs.Spec(ObservationGlobalState, "ObservationSpec", **obs_data)
+
+        return specs.Spec(Observation, "ObservationSpec", **obs_data)
+
+
 class MultiCVRPWrapper(MultiAgentWrapper):
     """Wrapper for MultiCVRP environment."""
 
@@ -379,117 +483,13 @@
                 (self.num_agents, (self.num_customers + 1) * 7 + 4 * self.num_agents),
                 jnp.float32,
                 "global_state",
-=======
-class CleanerWrapper(MultiAgentWrapper):
-    """Multi-agent wrapper for the Cleaner environment."""
-
-    def __init__(self, env: Cleaner, add_global_state: bool = False):
-        super().__init__(env, add_global_state)
-        self._env: Cleaner
-
-    def modify_timestep(self, timestep: TimeStep) -> TimeStep[Observation]:
-        """Modify the timestep for the Cleaner environment."""
-
-        def create_agents_view(grid: chex.Array, agents_locations: chex.Array) -> chex.Array:
-            """Create separate channels for dirty cells, wall cells and agent positions.
-            Also add a channel that marks an agent's own position.
-            """
-
-            num_agents = self.num_agents
-
-            # A: Number of agents
-            # R: Number of grid rows
-            # C: Number of grid columns
-            # grid: (R, C)
-            # agents_locations: (A, 2)
-
-            # Get dirty / wall tiles from first agent's obs and tile in agents dimension.
-
-            dirty_channel = jnp.tile(grid == DIRTY, (num_agents, 1, 1))  # (A, R, C)
-            wall_channel = jnp.tile(grid == WALL, (num_agents, 1, 1))  # (A, R, C)
-
-            # Get each agent's position.
-            xs, ys = agents_locations[:, 0], agents_locations[:, 1]  # (A,), (A,)
-
-            # Mask each agent's position so an agent can idenfity itself.
-            # Sum the masked grids together for global agent information.
-            # (A, R, C)
-            pos_per_agent = jnp.repeat(jnp.zeros_like(grid)[jnp.newaxis, :, :], num_agents, axis=0)
-            pos_per_agent = pos_per_agent.at[jnp.arange(num_agents), xs, ys].set(1)  # (A, R, C)
-            # (A, R, C)
-            agents_channel = jnp.tile(jnp.sum(pos_per_agent, axis=0), (num_agents, 1, 1))
-
-            # Stack the channels along the last dimension.
-            agents_view = jnp.stack(
-                [dirty_channel, wall_channel, agents_channel, pos_per_agent],
-                axis=-1,  # (A, R, C, 4)
-            )
-            return agents_view
-
-        obs_data = {
-            "agents_view": create_agents_view(
-                timestep.observation.grid, timestep.observation.agents_locations
-            ),
-            "action_mask": timestep.observation.action_mask,
-            "step_count": jnp.repeat(timestep.observation.step_count, self.num_agents),
-        }
-
-        reward = jnp.repeat(timestep.reward, self.num_agents)
-        discount = jnp.repeat(timestep.discount, self.num_agents)
-
-        # The episode is won if every tile is cleaned.
-        extras = {"won_episode": timestep.extras["num_dirty_tiles"] == 0}
-
-        return timestep.replace(
-            observation=Observation(**obs_data), reward=reward, discount=discount, extras=extras
-        )
-
-    def get_global_state(self, obs: Observation) -> chex.Array:
-        """Constructs the global state from the global information
-        in the agent observations (dirty tiles, wall tiles and agent positions).
-        """
-        return obs.agents_view[..., :3]  # (A, R, C, 3)
-
-    def observation_spec(self) -> specs.Spec[Union[Observation, ObservationGlobalState]]:
-        """Specification of the observation of the environment."""
-        step_count = specs.BoundedArray(
-            (self.num_agents,),
-            int,
-            jnp.zeros(self.num_agents, dtype=int),
-            jnp.repeat(self.time_limit, self.num_agents),
-            "step_count",
-        )
-        agents_view = specs.BoundedArray(
-            shape=(self.num_agents, self._env.num_rows, self._env.num_cols, 4),
-            dtype=bool,
-            name="agents_view",
-            minimum=0,
-            maximum=self.num_agents,
-        )
-        obs_data = {
-            "agents_view": agents_view,
-            "action_mask": self._env.observation_spec().action_mask,
-            "step_count": step_count,
-        }
-        if self.add_global_state:
-            global_state = specs.BoundedArray(
-                shape=(self.num_agents, self._env.num_rows, self._env.num_cols, 3),
-                dtype=bool,
-                name="agents_view",
-                minimum=0,
-                maximum=self.num_agents,
->>>>>>> db21053c
             )
             obs_data["global_state"] = global_state
             return specs.Spec(ObservationGlobalState, "ObservationSpec", **obs_data)
 
-<<<<<<< HEAD
         return specs.Spec(Observation, "ObservationSpec", **obs_data)
 
     def action_spec(self) -> specs.Spec:
         return specs.MultiDiscreteArray(
             num_values=jnp.full(self.num_agents, self.num_customers + 1)
-        )
-=======
-        return specs.Spec(Observation, "ObservationSpec", **obs_data)
->>>>>>> db21053c
+        )