--- conflicted
+++ resolved
@@ -149,7 +149,6 @@
                 self._network_loggers[network].write(network_running_statistics)
 
 
-<<<<<<< HEAD
 class ScaledTrainerStatisticsBase(TrainerWrapperBase):
     def __init__(
         self,
@@ -256,10 +255,7 @@
                 self._network_loggers[network].write(network_running_statistics)
 
 
-class DetailedTrainerStatisticsWithEpsilon(DetailedTrainerStatistics):
-=======
 class MADQNDetailedTrainerStatistics(DetailedTrainerStatistics):
->>>>>>> 0608255d
     """Custom DetailedTrainerStatistics class for exposing get_epsilon()"""
 
     def __init__(
