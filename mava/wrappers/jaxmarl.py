--- conflicted
+++ resolved
@@ -16,11 +16,7 @@
 from abc import abstractmethod
 from collections import namedtuple
 from functools import cached_property
-<<<<<<< HEAD
-from typing import TYPE_CHECKING, Dict, List, Optional, Tuple, Union
-=======
 from typing import TYPE_CHECKING, Any, Dict, List, Optional, Tuple, Union
->>>>>>> 60cc925b
 
 import chex
 import jax
@@ -377,14 +373,6 @@
         return self.action_spec().shape[0]
 
     @cached_property
-<<<<<<< HEAD
-    def n_actions(self) -> chex.Array:
-        "Get the number of actions for each agent."
-        return self.action_spec().shape[0]
-
-    @cached_property
-=======
->>>>>>> 60cc925b
     def state_size(self) -> chex.Array:
         "Get the sate size of the global observation"
         brax_env = self._env.env
@@ -395,11 +383,7 @@
             else state_size
         )
 
-<<<<<<< HEAD
-    def action_mask(self, state: JaxMarlState) -> Array:
-=======
     def action_mask(self, wrapped_env_state: BraxState) -> Array:
->>>>>>> 60cc925b
         """Get action mask for each agent."""
         return jnp.ones((self.num_agents, self.n_actions), dtype=bool)
 
