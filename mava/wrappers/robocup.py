# python3
# Copyright 2021 [...placeholder...]. All rights reserved.
#
# Licensed under the Apache License, Version 2.0 (the "License");
# you may not use this file except in compliance with the License.
# You may obtain a copy of the License at
#
#     http://www.apache.org/licenses/LICENSE-2.0
#
# Unless required by applicable law or agreed to in writing, software
# distributed under the License is distributed on an "AS IS" BASIS,
# WITHOUT WARRANTIES OR CONDITIONS OF ANY KIND, either express or implied.
# See the License for the specific language governing permissions and
# limitations under the License.

from typing import Tuple

import dm_env
import gym
import numpy as np
from acme import types

from mava.utils.environments.RoboCup_env.RoboCup2D_env import RoboCup2D
from mava.utils.environments.RoboCup_env.robocup_utils.util_functions import (  # type: ignore # noqa: E501
    SpecWrapper,
)


class RoboCupWrapper(SpecWrapper):
    """Environment wrapper for 2D RoboCup environment."""

    # Note: we don't inherit from base.EnvironmentWrapper because that class
    # assumes that the wrapped environment is a dm_env.Environment.

    def __init__(self, environment: RoboCup2D) -> None:
        self._environment = environment
        self._reset_next_step = True
        assert environment.game_setting in ["reward_shaping", "domain_randomisation"]

        super().__init__(environment.num_players)

    def reset(self) -> Tuple[dm_env.TimeStep, np.array]:
        """Resets the episode."""
        self._reset_next_step = False
        raw_obs, _, state = self._environment.reset()
        proc_obs = self._proc_robocup_obs(observations=raw_obs, done=False)
        proccessed_state = self._proc_robocup_state(state, proc_obs)
        timestep = dm_env.restart(proc_obs)
        return timestep, {"env_state": proccessed_state}

    def step(self, nn_actions: types.NestedArray) -> Tuple[dm_env.TimeStep, np.array]:
        """Steps the environment."""
        if self._reset_next_step:
            return self.reset()

        actions = self._proc_robocup_actions(nn_actions)
        raw_obs, rewards, state, done = self._environment.step(actions)
        self._reset_next_step = done

        proc_obs = self._proc_robocup_obs(
            observations=raw_obs, done=done, nn_actions=nn_actions
        )
        proccessed_state = self._proc_robocup_state(state, proc_obs)

        if done:
            self._step_type = dm_env.StepType.LAST
        else:
            self._step_type = dm_env.StepType.MID

        return (
            dm_env.TimeStep(
                observation=proc_obs,
                reward=rewards,
                discount=self._discount,
                step_type=self._step_type,
            ),
            {"env_state": proccessed_state},
        )

    @property
    def environment(self) -> gym.Env:
        """Returns the wrapped environment."""
<<<<<<< HEAD
        return self._environment
=======
        return self._environment

    def close(self) -> None:
        self._environment.close()
>>>>>>> 0e2b5865
<|MERGE_RESOLUTION|>--- conflicted
+++ resolved
@@ -80,11 +80,4 @@
     @property
     def environment(self) -> gym.Env:
         """Returns the wrapped environment."""
-<<<<<<< HEAD
-        return self._environment
-=======
-        return self._environment
-
-    def close(self) -> None:
-        self._environment.close()
->>>>>>> 0e2b5865
+        return self._environment