# Copyright 2022 InstaDeep Ltd. All rights reserved.
#
# Licensed under the Apache License, Version 2.0 (the "License");
# you may not use this file except in compliance with the License.
# You may obtain a copy of the License at
#
#     http://www.apache.org/licenses/LICENSE-2.0
#
# Unless required by applicable law or agreed to in writing, software
# distributed under the License is distributed on an "AS IS" BASIS,
# WITHOUT WARRANTIES OR CONDITIONS OF ANY KIND, either express or implied.
# See the License for the specific language governing permissions and
# limitations under the License.

import copy
import time
from typing import Any, Dict, Tuple

import chex
import flax
import hydra
import jax
import jax.numpy as jnp
import optax
from colorama import Fore, Style
from flax.core.frozen_dict import FrozenDict
from jumanji.env import Environment
from omegaconf import DictConfig, OmegaConf
from optax._src.base import OptState
from rich.pretty import pprint

from mava import networks
from mava.evaluator import evaluator_setup
from mava.networks import RecurrentActor as Actor
from mava.networks import ScannedRNN
from mava.types import (
    ExperimentOutput,
    HiddenStates,
    LearnerFn,
    ObservationGlobalState,
    OptStates,
    Params,
    RecActorApply,
    RecCriticApply,
    RNNLearnerState,
    RNNPPOTransition,
)
from mava.utils import make_env as environments
from mava.utils.checkpointing import Checkpointer
from mava.utils.jax import unreplicate_learner_state
from mava.utils.logger import LogEvent, MavaLogger
from mava.utils.total_timestep_checker import check_total_timesteps


def get_learner_fn(
    env: Environment,
    apply_fns: Tuple[RecActorApply, RecCriticApply],
    update_fns: Tuple[optax.TransformUpdateFn, optax.TransformUpdateFn],
    config: DictConfig,
) -> LearnerFn[RNNLearnerState]:
    """Get the learner function."""

    actor_apply_fn, critic_apply_fn = apply_fns
    actor_update_fn, critic_update_fn = update_fns

    def _update_step(learner_state: RNNLearnerState, _: Any) -> Tuple[RNNLearnerState, Tuple]:
        """A single update of the network.

        This function steps the environment and records the trajectory batch for
        training. It then calculates advantages and targets based on the recorded
        trajectory and updates the actor and critic networks based on the calculated
        losses.

        Args:
            learner_state (NamedTuple):
                - params (Params): The current model parameters.
                - opt_states (OptStates): The current optimizer states.
                - key (PRNGKey): The random number generator state.
                - env_state (State): The environment state.
                - last_timestep (TimeStep): The last timestep in the current trajectory.
                - last_done (bool): Whether the last timestep was a terminal state.
                - hstates (HiddenStates): The hidden state of the policy and critic RNN.
            _ (Any): The current metrics info.
        """

        def _env_step(
            learner_state: RNNLearnerState, _: Any
        ) -> Tuple[RNNLearnerState, RNNPPOTransition]:
            """Step the environment."""
            (
                params,
                opt_states,
                key,
                env_state,
                last_timestep,
                last_done,
                hstates,
            ) = learner_state

            key, policy_key = jax.random.split(key)

            # Add a batch dimension to the observation.
            batched_observation = jax.tree_util.tree_map(
                lambda x: x[jnp.newaxis, :], last_timestep.observation
            )
            ac_in = (batched_observation, last_done[:, 0][jnp.newaxis, :])

            # Run the network.
            policy_hidden_state, actor_policy = actor_apply_fn(
                params.actor_params, hstates.policy_hidden_state, ac_in
            )
            critic_hidden_state, value = critic_apply_fn(
                params.critic_params, hstates.critic_hidden_state, ac_in
            )

            # Sample action from the policy and squeeze out the batch dimension.
            action = actor_policy.sample(seed=policy_key)
            log_prob = actor_policy.log_prob(action)

            action, log_prob, value = (action.squeeze(0), log_prob.squeeze(0), value.squeeze(0))

            # Step the environment.
            env_state, timestep = jax.vmap(env.step, in_axes=(0, 0))(env_state, action)

            # log episode return and length
            done = jax.tree_util.tree_map(
                lambda x: jnp.repeat(x, config.system.num_agents).reshape(config.arch.num_envs, -1),
                timestep.last(),
            )
            info = {
                "episode_return": env_state.episode_return_info,
                "episode_length": env_state.episode_length_info,
            }

            hstates = HiddenStates(policy_hidden_state, critic_hidden_state)
            transition = RNNPPOTransition(
                done,
                action,
                value,
                timestep.reward,
                log_prob,
                last_timestep.observation,
                hstates,
                info,
            )
            learner_state = RNNLearnerState(
                params, opt_states, key, env_state, timestep, done, hstates
            )
            return learner_state, transition

        # INITIALISE RNN STATE
        initial_hstates = learner_state.hstates

        # STEP ENVIRONMENT FOR ROLLOUT LENGTH
        learner_state, traj_batch = jax.lax.scan(
            _env_step, learner_state, None, config.arch.rollout_length
        )

        # CALCULATE ADVANTAGE
        (
            params,
            opt_states,
            key,
            env_state,
            last_timestep,
            last_done,
            hstates,
        ) = learner_state

        # Add a batch dimension to the observation.
        batched_last_observation = jax.tree_util.tree_map(
            lambda x: x[jnp.newaxis, :], last_timestep.observation
        )
        ac_in = (batched_last_observation, last_done[:, 0][jnp.newaxis, :])

        # Run the network.
        _, last_val = critic_apply_fn(params.critic_params, hstates.critic_hidden_state, ac_in)

        # Squeeze out the batch dimension and mask out the value of terminal states.
        last_val = last_val.squeeze(0)
        last_val = jnp.where(last_done, jnp.zeros_like(last_val), last_val)

        def _calculate_gae(
            traj_batch: RNNPPOTransition, last_val: chex.Array
        ) -> Tuple[chex.Array, chex.Array]:
            """Calculate the GAE."""

            def _get_advantages(gae_and_next_value: Tuple, transition: RNNPPOTransition) -> Tuple:
                """Calculate the GAE for a single transition."""
                gae, next_value = gae_and_next_value
                done, value, reward = (
                    transition.done,
                    transition.value,
                    transition.reward,
                )
                gamma = config.system.gamma
                delta = reward + gamma * next_value * (1 - done) - value
                gae = delta + gamma * config.system.gae_lambda * (1 - done) * gae
                return (gae, value), gae

            _, advantages = jax.lax.scan(
                _get_advantages,
                (jnp.zeros_like(last_val), last_val),
                traj_batch,
                reverse=True,
                unroll=16,
            )
            return advantages, advantages + traj_batch.value

        advantages, targets = _calculate_gae(traj_batch, last_val)

        def _update_epoch(update_state: Tuple, _: Any) -> Tuple:
            """Update the network for a single epoch."""

            def _update_minibatch(train_state: Tuple, batch_info: Tuple) -> Tuple:
                """Update the network for a single minibatch."""

                params, opt_states = train_state
                (
                    traj_batch,
                    advantages,
                    targets,
                ) = batch_info

                def _actor_loss_fn(
                    actor_params: FrozenDict,
                    actor_opt_state: OptState,
                    traj_batch: RNNPPOTransition,
                    gae: chex.Array,
                ) -> Tuple:
                    """Calculate the actor loss."""
                    # RERUN NETWORK
                    obs_and_done = (traj_batch.obs, traj_batch.done[:, :, 0])
                    _, actor_policy = actor_apply_fn(
                        actor_params, traj_batch.hstates.policy_hidden_state[0], obs_and_done
                    )
                    log_prob = actor_policy.log_prob(traj_batch.action)

                    ratio = jnp.exp(log_prob - traj_batch.log_prob)
                    gae = (gae - gae.mean()) / (gae.std() + 1e-8)
                    loss_actor1 = ratio * gae
                    loss_actor2 = (
                        jnp.clip(
                            ratio,
                            1.0 - config.system.clip_eps,
                            1.0 + config.system.clip_eps,
                        )
                        * gae
                    )
                    loss_actor = -jnp.minimum(loss_actor1, loss_actor2)
                    loss_actor = loss_actor.mean()
                    entropy = actor_policy.entropy().mean()

                    total_loss = loss_actor - config.system.ent_coef * entropy
                    return total_loss, (loss_actor, entropy)

                def _critic_loss_fn(
                    critic_params: FrozenDict,
                    critic_opt_state: OptState,
                    traj_batch: RNNPPOTransition,
                    targets: chex.Array,
                ) -> Tuple:
                    """Calculate the critic loss."""
                    # RERUN NETWORK
                    obs_and_done = (traj_batch.obs, traj_batch.done[:, :, 0])
                    _, value = critic_apply_fn(
                        critic_params, traj_batch.hstates.critic_hidden_state[0], obs_and_done
                    )

                    # CALCULATE VALUE LOSS
                    value_pred_clipped = traj_batch.value + (value - traj_batch.value).clip(
                        -config.system.clip_eps, config.system.clip_eps
                    )
                    value_losses = jnp.square(value - targets)
                    value_losses_clipped = jnp.square(value_pred_clipped - targets)
                    value_loss = 0.5 * jnp.maximum(value_losses, value_losses_clipped).mean()

                    total_loss = config.system.vf_coef * value_loss
                    return total_loss, (value_loss)

                # CALCULATE ACTOR LOSS
                actor_grad_fn = jax.value_and_grad(_actor_loss_fn, has_aux=True)
                actor_loss_info, actor_grads = actor_grad_fn(
                    params.actor_params, opt_states.actor_opt_state, traj_batch, advantages
                )

                # CALCULATE CRITIC LOSS
                critic_grad_fn = jax.value_and_grad(_critic_loss_fn, has_aux=True)
                critic_loss_info, critic_grads = critic_grad_fn(
                    params.critic_params, opt_states.critic_opt_state, traj_batch, targets
                )

                # Compute the parallel mean (pmean) over the batch.
                # This calculation is inspired by the Anakin architecture demo notebook.
                # available at https://tinyurl.com/26tdzs5x
                # This pmean could be a regular mean as the batch axis is on the same device.
                actor_grads, actor_loss_info = jax.lax.pmean(
                    (actor_grads, actor_loss_info), axis_name="batch"
                )
                # pmean over devices.
                actor_grads, actor_loss_info = jax.lax.pmean(
                    (actor_grads, actor_loss_info), axis_name="device"
                )

                critic_grads, critic_loss_info = jax.lax.pmean(
                    (critic_grads, critic_loss_info), axis_name="batch"
                )
                # pmean over devices.
                critic_grads, critic_loss_info = jax.lax.pmean(
                    (critic_grads, critic_loss_info), axis_name="device"
                )

                # UPDATE ACTOR PARAMS AND OPTIMISER STATE
                actor_updates, actor_new_opt_state = actor_update_fn(
                    actor_grads, opt_states.actor_opt_state
                )
                actor_new_params = optax.apply_updates(params.actor_params, actor_updates)

                # UPDATE CRITIC PARAMS AND OPTIMISER STATE
                critic_updates, critic_new_opt_state = critic_update_fn(
                    critic_grads, opt_states.critic_opt_state
                )
                critic_new_params = optax.apply_updates(params.critic_params, critic_updates)

                new_params = Params(actor_new_params, critic_new_params)
                new_opt_state = OptStates(actor_new_opt_state, critic_new_opt_state)

                # PACK LOSS INFO
                total_loss = actor_loss_info[0] + critic_loss_info[0]
                value_loss = critic_loss_info[1]
                actor_loss = actor_loss_info[1][0]
                entropy = actor_loss_info[1][1]
                loss_info = {
                    "total_loss": total_loss,
                    "value_loss": value_loss,
                    "actor_loss": actor_loss,
                    "entropy": entropy,
                }

                return (new_params, new_opt_state), loss_info

            (
                params,
                opt_states,
                init_hstates,
                traj_batch,
                advantages,
                targets,
                key,
            ) = update_state
            key, shuffle_key = jax.random.split(key)

            # SHUFFLE MINIBATCHES
            permutation = jax.random.permutation(shuffle_key, config.arch.num_envs)
            batch = (traj_batch, advantages, targets)
            num_recurrent_chunks = config.arch.rollout_length // config.system.recurrent_chunk_size
            batch = jax.tree_util.tree_map(
                lambda x: x.reshape(
                    config.system.recurrent_chunk_size,
                    config.arch.num_envs * num_recurrent_chunks,
                    *x.shape[2:],
                ),
                batch,
            )
            permutation = jax.random.permutation(
                shuffle_key, config.arch.num_envs * num_recurrent_chunks
            )
            shuffled_batch = jax.tree_util.tree_map(
                lambda x: jnp.take(x, permutation, axis=1), batch
            )
            reshaped_batch = jax.tree_util.tree_map(
                lambda x: jnp.reshape(
                    x, (x.shape[0], config.system.num_minibatches, -1, *x.shape[2:])
                ),
                shuffled_batch,
            )
            minibatches = jax.tree_util.tree_map(lambda x: jnp.swapaxes(x, 1, 0), reshaped_batch)

            # UPDATE MINIBATCHES
            (params, opt_states), loss_info = jax.lax.scan(
                _update_minibatch, (params, opt_states), minibatches
            )

            update_state = (
                params,
                opt_states,
                init_hstates,
                traj_batch,
                advantages,
                targets,
                key,
            )
            return update_state, loss_info

        init_hstates = jax.tree_util.tree_map(lambda x: x[None, :], initial_hstates)
        update_state = (
            params,
            opt_states,
            init_hstates,
            traj_batch,
            advantages,
            targets,
            key,
        )

        # UPDATE EPOCHS
        update_state, loss_info = jax.lax.scan(
            _update_epoch, update_state, None, config.system.ppo_epochs
        )

        params, opt_states, _, traj_batch, advantages, targets, key = update_state
        learner_state = RNNLearnerState(
            params,
            opt_states,
            key,
            env_state,
            last_timestep,
            last_done,
            hstates,
        )
        metric = traj_batch.info
        return learner_state, (metric, loss_info)

    def learner_fn(learner_state: RNNLearnerState) -> ExperimentOutput[RNNLearnerState]:
        """Learner function.

        This function represents the learner, it updates the network parameters
        by iteratively applying the `_update_step` function for a fixed number of
        updates. The `_update_step` function is vectorized over a batch of inputs.

        Args:
            learner_state (NamedTuple):
                - params (Params): The initial model parameters.
                - opt_states (OptStates): The initial optimizer states.
                - key (chex.PRNGKey): The random number generator state.
                - env_state (LogEnvState): The environment state.
                - timesteps (TimeStep): The initial timestep in the initial trajectory.
                - dones (bool): Whether the initial timestep was a terminal state.
                - hstates (HiddenStates): The hidden state of the policy and critic RNN.
        """

        batched_update_step = jax.vmap(_update_step, in_axes=(0, None), axis_name="batch")

        learner_state, (episode_info, loss_info) = jax.lax.scan(
<<<<<<< HEAD
            batched_update_step, learner_state, None, config.arch.num_updates_per_eval
=======
            batched_update_step, learner_state, None, config.system.num_updates_per_eval
>>>>>>> 8a3b870c
        )
        return ExperimentOutput(
            learner_state=learner_state,
            episode_metrics=episode_info,
            train_metrics=loss_info,
        )

    return learner_fn


def learner_setup(
    env: Environment, keys: chex.Array, config: DictConfig
) -> Tuple[LearnerFn[RNNLearnerState], Actor, RNNLearnerState]:
    """Initialise learner_fn, network, optimiser, environment and states."""
    # Get available TPU cores.
    n_devices = len(jax.devices())

    # Get number of actions and agents.
    num_actions = int(env.action_spec().num_values[0])
    num_agents = env.action_spec().shape[0]
    config.system.num_agents = num_agents
    config.system.num_actions = num_actions

    # PRNG keys.
    key, actor_net_key, critic_net_key = keys

    # Define network and optimiser.
    actor_network, critic_network = networks.make(
        config=config, network="recurrent", centralised_critic=True
    )

    actor_optim = optax.chain(
        optax.clip_by_global_norm(config.system.max_grad_norm),
        optax.adam(config.system.actor_lr, eps=1e-5),
    )
    critic_optim = optax.chain(
        optax.clip_by_global_norm(config.system.max_grad_norm),
        optax.adam(config.system.critic_lr, eps=1e-5),
    )

    # Initialise observation: Select only obs for a single agent.
    init_obs = env.observation_spec().generate_value()

    # init_obs = jax.tree_util.tree_map(lambda x: x[0], init_obs)
    init_obs = jax.tree_util.tree_map(
        lambda x: jnp.repeat(x[jnp.newaxis, ...], config.arch.num_envs, axis=0),
        init_obs,
    )
    init_obs = jax.tree_util.tree_map(lambda x: x[None, ...], init_obs)

    # Select only a single agent
    init_done = jnp.zeros((1, config.arch.num_envs), dtype=bool)
    init_obs_single = ObservationGlobalState(
        agents_view=init_obs.agents_view[:, :, 0, :],
        action_mask=init_obs.action_mask[:, :, 0, :],
        global_state=init_obs.global_state[:, :, 0, :],
        step_count=init_obs.step_count[:, 0],
    )
    init_single = (init_obs_single, init_done)

    # Initialise hidden state.
    hidden_size = config.system.network.actor_network.pre_torso_layer_sizes[-1]
    init_policy_hstate = ScannedRNN.initialize_carry((config.arch.num_envs), hidden_size)
    init_critic_hstate = ScannedRNN.initialize_carry((config.arch.num_envs), hidden_size)

    # initialise params and optimiser state.
    actor_params = actor_network.init(actor_net_key, init_policy_hstate, init_single)
    actor_opt_state = actor_optim.init(actor_params)
    critic_params = critic_network.init(critic_net_key, init_critic_hstate, init_single)
    critic_opt_state = critic_optim.init(critic_params)

    # Vmap network apply function over number of agents.
    vmapped_actor_network_apply_fn = jax.vmap(
        actor_network.apply,
        in_axes=(None, 1, (2, None)),
        out_axes=(1, 2),
    )
    # Vmap network apply function over number of agents.
    vmapped_critic_network_apply_fn = jax.vmap(
        critic_network.apply,
        in_axes=(None, 1, (2, None)),
        out_axes=(1, 2),
    )

    # Get network apply functions and optimiser updates.
    apply_fns = (vmapped_actor_network_apply_fn, vmapped_critic_network_apply_fn)
    update_fns = (actor_optim.update, critic_optim.update)

    # Get batched iterated update and replicate it to pmap it over cores.
    learn = get_learner_fn(env, apply_fns, update_fns, config)
    learn = jax.pmap(learn, axis_name="device")

    # Duplicate the hidden state for each agent.
    init_policy_hstate = jnp.expand_dims(init_policy_hstate, axis=1)
    init_policy_hstate = jnp.tile(init_policy_hstate, (1, config.system.num_agents, 1))

    init_critic_hstate = jnp.expand_dims(init_critic_hstate, axis=1)
    init_critic_hstate = jnp.tile(init_critic_hstate, (1, config.system.num_agents, 1))

    # Pack params and initial states.
    params = Params(actor_params, critic_params)
    hstates = HiddenStates(init_policy_hstate, init_critic_hstate)

    # Load model from checkpoint if specified.
    if config.checkpointing.load_model:
        loaded_checkpoint = Checkpointer(
            model_name=config.system.system_name,
            **config.checkpointing.load_args,  # Other checkpoint args
        )
        # Restore the learner state from the checkpoint
        restored_params, restored_hstates = loaded_checkpoint.restore_params(
            input_params=params, restore_hstates=True
        )
        # Update the params and hstates
        params = restored_params
        hstates = restored_hstates if restored_hstates else hstates

    # Initialise environment states and timesteps: across devices and batches.
    key, *env_keys = jax.random.split(
        key, n_devices * config.system.update_batch_size * config.arch.num_envs + 1
    )
    env_states, timesteps = jax.vmap(env.reset, in_axes=(0))(
        jnp.stack(env_keys),
    )
    reshape_states = lambda x: x.reshape(
        (n_devices, config.system.update_batch_size, config.arch.num_envs) + x.shape[1:]
    )
    # (devices, update batch size, num_envs, ...)
    env_states = jax.tree_map(reshape_states, env_states)
    timesteps = jax.tree_map(reshape_states, timesteps)

    # Define params to be replicated across devices and batches.
    dones = jnp.zeros(
        (config.arch.num_envs, config.system.num_agents),
        dtype=bool,
    )
    key, step_keys = jax.random.split(key)
    opt_states = OptStates(actor_opt_state, critic_opt_state)
    replicate_learner = (params, opt_states, hstates, step_keys, dones)

    # Duplicate learner for update_batch_size.
    broadcast = lambda x: jnp.broadcast_to(x, (config.system.update_batch_size,) + x.shape)
    replicate_learner = jax.tree_map(broadcast, replicate_learner)

    # Duplicate learner across devices.
    replicate_learner = flax.jax_utils.replicate(replicate_learner, devices=jax.devices())

    # Initialise learner state.
    params, opt_states, hstates, step_keys, dones = replicate_learner
    init_learner_state = RNNLearnerState(
        params=params,
        opt_states=opt_states,
        key=step_keys,
        env_state=env_states,
        timestep=timesteps,
        dones=dones,
        hstates=hstates,
    )
    return learn, actor_network, init_learner_state


def run_experiment(_config: DictConfig) -> None:
    """Runs experiment."""
    config = copy.deepcopy(_config)

    # Set recurrent chunk size.
    if config.system.recurrent_chunk_size is None:
        config.system.recurrent_chunk_size = config.arch.rollout_length
    else:
        assert (
            config.arch.rollout_length % config.system.recurrent_chunk_size == 0
        ), "Rollout length must be divisible by recurrent chunk size."

    # Create the enviroments for train and eval.
    env, eval_env = environments.make(config=config, add_global_state=True)

    # PRNG keys.
    key, key_e, actor_net_key, critic_net_key = jax.random.split(
        jax.random.PRNGKey(config.arch.seed), num=4
    )

    # Setup learner.
    learn, actor_network, learner_state = learner_setup(
        env, (key, actor_net_key, critic_net_key), config
    )

    # Setup evaluator.
    evaluator, absolute_metric_evaluator, (trained_params, eval_keys) = evaluator_setup(
        eval_env=eval_env,
        key_e=key_e,
        network=actor_network,
        params=learner_state.params.actor_params,
        config=config,
        use_recurrent_net=True,
        scanned_rnn=ScannedRNN,
    )

    # Calculate total timesteps.
    n_devices = len(jax.devices())
    config = check_total_timesteps(config)
    assert (
        config.arch.num_updates > config.arch.num_evaluation
    ), "Number of updates per evaluation must be less than total number of updates."

    # Calculate number of updates per evaluation.
    config.arch.num_updates_per_eval = config.arch.num_updates // config.arch.num_evaluation
    steps_per_rollout = (
        n_devices
        * config.arch.num_updates_per_eval
        * config.arch.rollout_length
        * config.system.update_batch_size
        * config.arch.num_envs
    )
    # Logger setup
    logger = MavaLogger(config)
    cfg: Dict = OmegaConf.to_container(config, resolve=True)
    cfg["arch"]["devices"] = jax.devices()
    pprint(cfg)

    # Set up checkpointer
    save_checkpoint = config.checkpointing.save_model
    if save_checkpoint:
        checkpointer = Checkpointer(
            metadata=config,  # Save all config as metadata in the checkpoint
            model_name=config.system.system_name,
            **config.checkpointing.save_args,  # Checkpoint args
        )

    # Run experiment for a total number of evaluations.
    max_episode_return = jnp.float32(0.0)
    best_params = None
    for eval_step in range(config.arch.num_evaluation):
        # Train.
        start_time = time.time()
        learner_output = learn(learner_state)
        jax.block_until_ready(learner_output)

        # Log the results of the training.
        elapsed_time = time.time() - start_time
        t = steps_per_rollout * (eval_step + 1)
        learner_output.episode_metrics["steps_per_second"] = steps_per_rollout / elapsed_time

        # Separately log timesteps, actoring metrics and training metrics.
        logger.log({"timestep": t}, t, eval_step, LogEvent.MISC)
        logger.log(learner_output.episode_metrics, t, eval_step, LogEvent.ACT)
        logger.log(learner_output.train_metrics, t, eval_step, LogEvent.TRAIN)

        # Prepare for evaluation.
        start_time = time.time()
        trained_params = jax.tree_util.tree_map(
            lambda x: x[:, 0, ...],
            learner_output.learner_state.params.actor_params,  # Select only actor params
        )
        key_e, *eval_keys = jax.random.split(key_e, n_devices + 1)
        eval_keys = jnp.stack(eval_keys)
        eval_keys = eval_keys.reshape(n_devices, -1)

        # Evaluate.
        evaluator_output = evaluator(trained_params, eval_keys)
        jax.block_until_ready(evaluator_output)

        # Log the results of the evaluation.
        elapsed_time = time.time() - start_time
        episode_return = jnp.mean(evaluator_output.episode_metrics["episode_return"])

        evaluator_output.episode_metrics["steps_per_second"] = steps_per_rollout / elapsed_time
        logger.log(evaluator_output.episode_metrics, t, eval_step, LogEvent.EVAL)

        if save_checkpoint:
            # Save checkpoint of learner state
            checkpointer.save(
                timestep=steps_per_rollout * (eval_step + 1),
                unreplicated_learner_state=unreplicate_learner_state(learner_output.learner_state),
                episode_return=episode_return,
            )

        if config.arch.absolute_metric and max_episode_return <= episode_return:
            best_params = copy.deepcopy(trained_params)
            max_episode_return = episode_return

        # Update runner state to continue training.
        learner_state = learner_output.learner_state

    # Measure absolute metric.
    if config.arch.absolute_metric:
        start_time = time.time()

        key_e, *eval_keys = jax.random.split(key_e, n_devices + 1)
        eval_keys = jnp.stack(eval_keys)
        eval_keys = eval_keys.reshape(n_devices, -1)

        evaluator_output = absolute_metric_evaluator(best_params, eval_keys)
        jax.block_until_ready(evaluator_output)

        elapsed_time = time.time() - start_time

        t = steps_per_rollout * (eval_step + 1)
        evaluator_output.episode_metrics["steps_per_second"] = steps_per_rollout / elapsed_time
        logger.log(evaluator_output.episode_metrics, t, eval_step, LogEvent.ABSOLUTE)

    # Stop the logger.
    logger.stop()


@hydra.main(config_path="../configs", config_name="defaults.yaml", version_base="1.2")
def hydra_entry_point(cfg: DictConfig) -> None:
    """Experiment entry point."""
    # Allow dynamic attributes.
    OmegaConf.set_struct(cfg, False)

    # Run experiment.
    run_experiment(cfg)

    print(f"{Fore.CYAN}{Style.BRIGHT}Recurrent MAPPO experiment completed{Style.RESET_ALL}")


if __name__ == "__main__":
    hydra_entry_point()<|MERGE_RESOLUTION|>--- conflicted
+++ resolved
@@ -442,11 +442,7 @@
         batched_update_step = jax.vmap(_update_step, in_axes=(0, None), axis_name="batch")
 
         learner_state, (episode_info, loss_info) = jax.lax.scan(
-<<<<<<< HEAD
-            batched_update_step, learner_state, None, config.arch.num_updates_per_eval
-=======
             batched_update_step, learner_state, None, config.system.num_updates_per_eval
->>>>>>> 8a3b870c
         )
         return ExperimentOutput(
             learner_state=learner_state,
