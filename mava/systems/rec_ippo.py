# Copyright 2022 InstaDeep Ltd. All rights reserved.
#
# Licensed under the Apache License, Version 2.0 (the "License");
# you may not use this file except in compliance with the License.
# You may obtain a copy of the License at
#
#     http://www.apache.org/licenses/LICENSE-2.0
#
# Unless required by applicable law or agreed to in writing, software
# distributed under the License is distributed on an "AS IS" BASIS,
# WITHOUT WARRANTIES OR CONDITIONS OF ANY KIND, either express or implied.
# See the License for the specific language governing permissions and
# limitations under the License.

import copy
import time
from typing import Any, Dict, Tuple

import chex
import hydra
import jax
import jax.numpy as jnp
import optax
from colorama import Fore, Style
from flax import jax_utils
from flax.core.frozen_dict import FrozenDict
from jumanji.env import Environment
from omegaconf import DictConfig, OmegaConf
from optax._src.base import OptState
from rich.pretty import pprint

from mava import networks
from mava.evaluator import evaluator_setup
from mava.logger import logger_setup
from mava.networks import RecurrentActor as Actor
<<<<<<< HEAD
from mava.networks import ScannedRNN, get_networks
=======
from mava.networks import ScannedRNN
>>>>>>> 5917e1a4
from mava.types import (
    ExperimentOutput,
    HiddenStates,
    LearnerFn,
    OptStates,
    Params,
    PPOTransition,
    RecActorApply,
    RecCriticApply,
    RNNLearnerState,
)
from mava.utils.checkpointing import Checkpointer
from mava.utils.make_env import make


def get_learner_fn(
    env: Environment,
    apply_fns: Tuple[RecActorApply, RecCriticApply],
    update_fns: Tuple[optax.TransformUpdateFn, optax.TransformUpdateFn],
    config: DictConfig,
) -> LearnerFn[RNNLearnerState]:
    """Get the learner function."""

    actor_apply_fn, critic_apply_fn = apply_fns
    actor_update_fn, critic_update_fn = update_fns

    def _update_step(learner_state: RNNLearnerState, _: Any) -> Tuple[RNNLearnerState, Tuple]:
        """A single update of the network.

        This function steps the environment and records the trajectory batch for
        training. It then calculates advantages and targets based on the recorded
        trajectory and updates the actor and critic networks based on the calculated
        losses.

        Args:
            learner_state (NamedTuple):
                - params (Params): The current model parameters.
                - opt_states (OptStates): The current optimizer states.
                - rng (PRNGKey): The random number generator state.
                - env_state (State): The environment state.
                - last_timestep (TimeStep): The last timestep in the current trajectory.
                - dones (bool): Whether the last timestep was a terminal state.
                - hstates (HiddenStates): The current hidden states of the RNN.
            _ (Any): The current metrics info.
        """

        def _env_step(
            learner_state: RNNLearnerState, _: Any
        ) -> Tuple[RNNLearnerState, PPOTransition]:
            """Step the environment."""
            (
                params,
                opt_states,
                rng,
                env_state,
                last_timestep,
                last_done,
                hstates,
            ) = learner_state

            rng, policy_rng = jax.random.split(rng)

            # Add a batch dimension to the observation.
            batched_observation = jax.tree_util.tree_map(
                lambda x: x[jnp.newaxis, :], last_timestep.observation
            )
            ac_in = (
                batched_observation,
                last_done[:, 0][jnp.newaxis, :],
            )

            # Run the network.
            policy_hidden_state, actor_policy = actor_apply_fn(
                params.actor_params, hstates.policy_hidden_state, ac_in
            )
            critic_hidden_state, value = critic_apply_fn(
                params.critic_params, hstates.critic_hidden_state, ac_in
            )

            # Sample action from the policy and squeeze out the batch dimension.
            action = actor_policy.sample(seed=policy_rng)
            log_prob = actor_policy.log_prob(action)
            value, action, log_prob = (
                value.squeeze(0),
                action.squeeze(0),
                log_prob.squeeze(0),
            )

            # Step the environment.
            env_state, timestep = jax.vmap(env.step, in_axes=(0, 0))(env_state, action)

            # log episode return and length
            done = jax.tree_util.tree_map(
                lambda x: jnp.repeat(x, config.system.num_agents).reshape(config.arch.num_envs, -1),
                timestep.last(),
            )
            info = {
                "episode_return": env_state.episode_return_info,
                "episode_length": env_state.episode_length_info,
            }

            transition = PPOTransition(
                done, action, value, timestep.reward, log_prob, last_timestep.observation, info
            )
            hstates = HiddenStates(policy_hidden_state, critic_hidden_state)
            learner_state = RNNLearnerState(
                params, opt_states, rng, env_state, timestep, done, hstates
            )
            return learner_state, transition

        # INITIALISE RNN STATE
        initial_hstates = learner_state.hstates

        # STEP ENVIRONMENT FOR ROLLOUT LENGTH
        learner_state, traj_batch = jax.lax.scan(
            _env_step, learner_state, None, config.system.rollout_length
        )

        # CALCULATE ADVANTAGE
        (
            params,
            opt_states,
            rng,
            env_state,
            last_timestep,
            last_done,
            hstates,
        ) = learner_state

        # Add a batch dimension to the observation.
        batched_last_observation = jax.tree_util.tree_map(
            lambda x: x[jnp.newaxis, :], last_timestep.observation
        )
        ac_in = (
            batched_last_observation,
            last_done[:, 0][jnp.newaxis, :],
        )

        # Run the network.
        _, last_val = critic_apply_fn(params.critic_params, hstates.critic_hidden_state, ac_in)
        # Squeeze out the batch dimension and mask out the value of terminal states.
        last_val = last_val.squeeze(0)
        last_val = jnp.where(last_done, jnp.zeros_like(last_val), last_val)

        def _calculate_gae(
            traj_batch: PPOTransition, last_val: chex.Array
        ) -> Tuple[chex.Array, chex.Array]:
            """Calculate the GAE."""

            def _get_advantages(gae_and_next_value: Tuple, transition: PPOTransition) -> Tuple:
                """Calculate the GAE for a single transition."""
                gae, next_value = gae_and_next_value
                done, value, reward = (
                    transition.done,
                    transition.value,
                    transition.reward,
                )
                gamma = config.system.gamma
                delta = reward + gamma * next_value * (1 - done) - value
                gae = delta + gamma * config.system.gae_lambda * (1 - done) * gae
                return (gae, value), gae

            _, advantages = jax.lax.scan(
                _get_advantages,
                (jnp.zeros_like(last_val), last_val),
                traj_batch,
                reverse=True,
                unroll=16,
            )
            return advantages, advantages + traj_batch.value

        advantages, targets = _calculate_gae(traj_batch, last_val)

        def _update_epoch(update_state: Tuple, _: Any) -> Tuple:
            """Update the network for a single epoch."""

            def _update_minibatch(train_state: Tuple, batch_info: Tuple) -> Tuple:
                """Update the network for a single minibatch."""

                params, opt_states = train_state
                (
                    init_policy_hstate,
                    init_critic_hstate,
                    traj_batch,
                    advantages,
                    targets,
                ) = batch_info

                def _actor_loss_fn(
                    actor_params: FrozenDict,
                    actor_opt_state: OptState,
                    traj_batch: PPOTransition,
                    gae: chex.Array,
                ) -> Tuple:
                    """Calculate the actor loss."""
                    # RERUN NETWORK

                    obs_and_done = (traj_batch.obs, traj_batch.done[:, :, 0])
                    _, actor_policy = actor_apply_fn(
                        actor_params, init_policy_hstate.squeeze(0), obs_and_done
                    )
                    log_prob = actor_policy.log_prob(traj_batch.action)

                    ratio = jnp.exp(log_prob - traj_batch.log_prob)
                    gae = (gae - gae.mean()) / (gae.std() + 1e-8)
                    loss_actor1 = ratio * gae
                    loss_actor2 = (
                        jnp.clip(
                            ratio,
                            1.0 - config.system.clip_eps,
                            1.0 + config.system.clip_eps,
                        )
                        * gae
                    )
                    loss_actor = -jnp.minimum(loss_actor1, loss_actor2)
                    loss_actor = loss_actor.mean()
                    entropy = actor_policy.entropy().mean()

                    total_loss = loss_actor - config.system.ent_coef * entropy
                    return total_loss, (loss_actor, entropy)

                def _critic_loss_fn(
                    critic_params: FrozenDict,
                    critic_opt_state: OptState,
                    traj_batch: PPOTransition,
                    targets: chex.Array,
                ) -> Tuple:
                    """Calculate the critic loss."""
                    # RERUN NETWORK
                    obs_and_done = (traj_batch.obs, traj_batch.done[:, :, 0])
                    _, value = critic_apply_fn(
                        critic_params, init_critic_hstate.squeeze(0), obs_and_done
                    )

                    # CALCULATE VALUE LOSS
                    value_pred_clipped = traj_batch.value + (value - traj_batch.value).clip(
                        -config.system.clip_eps, config.system.clip_eps
                    )
                    value_losses = jnp.square(value - targets)
                    value_losses_clipped = jnp.square(value_pred_clipped - targets)
                    value_loss = 0.5 * jnp.maximum(value_losses, value_losses_clipped).mean()

                    total_loss = config.system.vf_coef * value_loss
                    return total_loss, (value_loss)

                # CALCULATE ACTOR LOSS
                actor_grad_fn = jax.value_and_grad(_actor_loss_fn, has_aux=True)
                actor_loss_info, actor_grads = actor_grad_fn(
                    params.actor_params, opt_states.actor_opt_state, traj_batch, advantages
                )

                # CALCULATE CRITIC LOSS
                critic_grad_fn = jax.value_and_grad(_critic_loss_fn, has_aux=True)
                critic_loss_info, critic_grads = critic_grad_fn(
                    params.critic_params, opt_states.critic_opt_state, traj_batch, targets
                )

                # Compute the parallel mean (pmean) over the batch.
                # This calculation is inspired by the Anakin architecture demo notebook.
                # available at https://tinyurl.com/26tdzs5x
                # This pmean could be a regular mean as the batch axis is on the same device.
                actor_grads, actor_loss_info = jax.lax.pmean(
                    (actor_grads, actor_loss_info), axis_name="batch"
                )
                # pmean over devices.
                actor_grads, actor_loss_info = jax.lax.pmean(
                    (actor_grads, actor_loss_info), axis_name="device"
                )

                critic_grads, critic_loss_info = jax.lax.pmean(
                    (critic_grads, critic_loss_info), axis_name="batch"
                )
                # pmean over devices.
                critic_grads, critic_loss_info = jax.lax.pmean(
                    (critic_grads, critic_loss_info), axis_name="device"
                )

                # UPDATE ACTOR PARAMS AND OPTIMISER STATE
                actor_updates, actor_new_opt_state = actor_update_fn(
                    actor_grads, opt_states.actor_opt_state
                )
                actor_new_params = optax.apply_updates(params.actor_params, actor_updates)

                # UPDATE CRITIC PARAMS AND OPTIMISER STATE
                critic_updates, critic_new_opt_state = critic_update_fn(
                    critic_grads, opt_states.critic_opt_state
                )
                critic_new_params = optax.apply_updates(params.critic_params, critic_updates)

                new_params = Params(actor_new_params, critic_new_params)
                new_opt_state = OptStates(actor_new_opt_state, critic_new_opt_state)

                # PACK LOSS INFO
                total_loss = actor_loss_info[0] + critic_loss_info[0]
                value_loss = critic_loss_info[1]
                actor_loss = actor_loss_info[1][0]
                entropy = actor_loss_info[1][1]
                loss_info = (
                    total_loss,
                    (value_loss, actor_loss, entropy),
                )

                return (new_params, new_opt_state), loss_info

            (
                params,
                opt_states,
                init_hstates,
                traj_batch,
                advantages,
                targets,
                rng,
            ) = update_state
            init_policy_hstate, init_critic_hstate = init_hstates
            rng, shuffle_rng = jax.random.split(rng)

            # SHUFFLE MINIBATCHES
            permutation = jax.random.permutation(shuffle_rng, config.arch.num_envs)
            batch = (init_policy_hstate, init_critic_hstate, traj_batch, advantages, targets)
            shuffled_batch = jax.tree_util.tree_map(
                lambda x: jnp.take(x, permutation, axis=1), batch
            )
            reshaped_batch = jax.tree_util.tree_map(
                lambda x: jnp.reshape(
                    x, (x.shape[0], config.system.num_minibatches, -1, *x.shape[2:])
                ),
                shuffled_batch,
            )
            minibatches = jax.tree_util.tree_map(lambda x: jnp.swapaxes(x, 1, 0), reshaped_batch)

            # UPDATE MINIBATCHES
            (params, opt_states), loss_info = jax.lax.scan(
                _update_minibatch, (params, opt_states), minibatches
            )

            update_state = (
                params,
                opt_states,
                init_hstates,
                traj_batch,
                advantages,
                targets,
                rng,
            )
            return update_state, loss_info

        init_hstates = jax.tree_util.tree_map(lambda x: x[None, :], initial_hstates)
        update_state = (
            params,
            opt_states,
            init_hstates,
            traj_batch,
            advantages,
            targets,
            rng,
        )

        # UPDATE EPOCHS
        update_state, loss_info = jax.lax.scan(
            _update_epoch, update_state, None, config.system.ppo_epochs
        )

        params, opt_states, _, traj_batch, advantages, targets, rng = update_state
        learner_state = RNNLearnerState(
            params,
            opt_states,
            rng,
            env_state,
            last_timestep,
            last_done,
            hstates,
        )
        metric = traj_batch.info
        return learner_state, (metric, loss_info)

    def learner_fn(learner_state: RNNLearnerState) -> ExperimentOutput[RNNLearnerState]:
        """Learner function.

        This function represents the learner, it updates the network parameters
        by iteratively applying the `_update_step` function for a fixed number of
        updates. The `_update_step` function is vectorized over a batch of inputs.

        Args:
            learner_state (NamedTuple):
                - params (Params): The initial model parameters.
                - opt_states (OptStates): The initial optimizer states.
                - rng (chex.PRNGKey): The random number generator state.
                - env_state (LogEnvState): The environment state.
                - timesteps (TimeStep): The initial timestep in the initial trajectory.
                - dones (bool): Whether the initial timestep was a terminal state.
                - hstateS (HiddenStates): The initial hidden states of the RNN.
        """

        batched_update_step = jax.vmap(_update_step, in_axes=(0, None), axis_name="batch")

        learner_state, (metric, loss_info) = jax.lax.scan(
            batched_update_step, learner_state, None, config.system.num_updates_per_eval
        )
        total_loss, (value_loss, loss_actor, entropy) = loss_info
        return ExperimentOutput(
            learner_state=learner_state,
            episodes_info=metric,
            total_loss=total_loss,
            value_loss=value_loss,
            loss_actor=loss_actor,
            entropy=entropy,
        )

    return learner_fn


def learner_setup(
    env: Environment, rngs: chex.Array, config: DictConfig
) -> Tuple[LearnerFn[RNNLearnerState], Actor, RNNLearnerState]:
    """Initialise learner_fn, network, optimiser, environment and states."""
    # Get available TPU cores.
    n_devices = len(jax.devices())

    # Get number of actions and agents.
    num_actions = int(env.action_spec().num_values[0])
    num_agents = env.action_spec().shape[0]
    config.system.num_agents = num_agents
    config.system.num_actions = num_actions

    # PRNG keys.
    rng, rng_p = rngs

    # Define network and optimisers.
<<<<<<< HEAD
    actor_network, critic_network = get_networks(
=======
    actor_network, critic_network = networks.make(
>>>>>>> 5917e1a4
        config=config, network="recurrent", centralised_critic=False
    )
    actor_optim = optax.chain(
        optax.clip_by_global_norm(config.system.max_grad_norm),
        optax.adam(config.system.actor_lr, eps=1e-5),
    )
    critic_optim = optax.chain(
        optax.clip_by_global_norm(config.system.max_grad_norm),
        optax.adam(config.system.critic_lr, eps=1e-5),
    )

    # Initialise observation: Select only obs for a single agent.
    init_obs = env.observation_spec().generate_value()
    init_obs = jax.tree_util.tree_map(lambda x: x[0], init_obs)
    init_obs = jax.tree_util.tree_map(
        lambda x: jnp.repeat(x[jnp.newaxis, ...], config.arch.num_envs, axis=0),
        init_obs,
    )
    init_obs = jax.tree_util.tree_map(lambda x: x[None, ...], init_obs)
    init_done = jnp.zeros((1, config.arch.num_envs), dtype=bool)
    init_x = (init_obs, init_done)

    # Initialise hidden states.
<<<<<<< HEAD
    hidden_size = config.system.actor_network.pre_torso_layer_sizes[-1]
    init_policy_hstate = ScannedRNN.initialize_carry((config.arch.num_envs), hidden_size)
    init_critic_hstate = ScannedRNN.initialize_carry((config.arch.num_envs), hidden_size)
=======
    init_policy_hstate = ScannedRNN.initialize_carry(
        (config["arch"]["num_envs"]),
        config["network"]["actor_network"]["pre_torso_layer_sizes"][-1],
    )
    init_critic_hstate = ScannedRNN.initialize_carry(
        (config["arch"]["num_envs"]),
        config["network"]["critic_network"]["pre_torso_layer_sizes"][-1],
    )
>>>>>>> 5917e1a4

    # initialise params and optimiser state.
    actor_params = actor_network.init(rng_p, init_policy_hstate, init_x)
    actor_opt_state = actor_optim.init(actor_params)
    critic_params = critic_network.init(rng_p, init_critic_hstate, init_x)
    critic_opt_state = critic_optim.init(critic_params)

    # Vmap network apply function over number of agents.
    vmapped_actor_network_apply_fn = jax.vmap(
        actor_network.apply, in_axes=(None, 1, (2, None)), out_axes=(1, 2)
    )
    # Vmap network apply function over number of agents.
    vmapped_critic_network_apply_fn = jax.vmap(
        critic_network.apply, in_axes=(None, 1, (2, None)), out_axes=(1, 2)
    )

    # Get network apply functions and optimiser updates.
    apply_fns = (vmapped_actor_network_apply_fn, vmapped_critic_network_apply_fn)
    update_fns = (actor_optim.update, critic_optim.update)

    # Get batched iterated update and replicate it to pmap it over cores.
    learn = get_learner_fn(env, apply_fns, update_fns, config)
    learn = jax.pmap(learn, axis_name="device")

    # Broadcast params and optimiser state to cores and batch.
    broadcast = lambda x: jnp.broadcast_to(
        x, (n_devices, config.system.update_batch_size) + x.shape
    )
    actor_params = jax.tree_map(broadcast, actor_params)
    actor_opt_state = jax.tree_map(broadcast, actor_opt_state)
    critic_params = jax.tree_map(broadcast, critic_params)
    critic_opt_state = jax.tree_map(broadcast, critic_opt_state)

    # Duplicate the hidden state for each agent.
    init_policy_hstate = jnp.expand_dims(init_policy_hstate, axis=1)
    init_policy_hstate = jnp.tile(init_policy_hstate, (1, config.system.num_agents, 1))
    policy_hstates = jax.tree_map(broadcast, init_policy_hstate)

    init_critic_hstate = jnp.expand_dims(init_critic_hstate, axis=1)
    init_critic_hstate = jnp.tile(init_critic_hstate, (1, config.system.num_agents, 1))
    critic_hstates = jax.tree_map(broadcast, init_critic_hstate)

    # Initialise environment states and timesteps.
    rng, *env_rngs = jax.random.split(
        rng, n_devices * config.system.update_batch_size * config.arch.num_envs + 1
    )
    env_states, timesteps = jax.vmap(env.reset, in_axes=(0))(
        jnp.stack(env_rngs),
    )

    # Split rngs for each core.
    rng, *step_rngs = jax.random.split(rng, n_devices * config.system.update_batch_size + 1)
    # Add dimension to pmap over.
    reshape_step_rngs = lambda x: x.reshape(
        (n_devices, config.system.update_batch_size) + x.shape[1:]
    )
    step_rngs = reshape_step_rngs(jnp.stack(step_rngs))
    reshape_states = lambda x: x.reshape(
        (n_devices, config.system.update_batch_size, config.arch.num_envs) + x.shape[1:]
    )
    env_states = jax.tree_util.tree_map(reshape_states, env_states)
    timesteps = jax.tree_util.tree_map(reshape_states, timesteps)

    # Initialise dones.
    dones = jnp.zeros(
        (
            n_devices,
            config.system.update_batch_size,
            config.arch.num_envs,
            config.system.num_agents,
        ),
        dtype=bool,
    )
    hstates = HiddenStates(policy_hstates, critic_hstates)
    params = Params(actor_params, critic_params)
    opt_states = OptStates(actor_opt_state, critic_opt_state)
    init_learner_state = RNNLearnerState(
        params=params,
        opt_states=opt_states,
        key=step_rngs,
        env_state=env_states,
        timestep=timesteps,
        dones=dones,
        hstates=hstates,
    )
    return learn, actor_network, init_learner_state


def run_experiment(_config: DictConfig) -> None:
    """Runs experiment."""
    # Logger setup
    config = copy.deepcopy(_config)
    log = logger_setup(config)

    # Create the enviroments for train and eval.
    env, eval_env = make(config=config)

    # PRNG keys.
    rng, rng_e, rng_p = jax.random.split(jax.random.PRNGKey(config.system.seed), num=3)

    # Setup learner.
    learn, actor_network, learner_state = learner_setup(env, (rng, rng_p), config)

    # Setup evaluator.
    evaluator, absolute_metric_evaluator, (trained_params, eval_rngs) = evaluator_setup(
        eval_env=eval_env,
        rng_e=rng_e,
        network=actor_network,
        params=learner_state.params.actor_params,
        config=config,
        use_recurrent_net=True,
        scanned_rnn=ScannedRNN,
    )

    # Calculate total timesteps.
    n_devices = len(jax.devices())

    config.system.num_updates_per_eval = config.system.num_updates // config.arch.num_evaluation
    steps_per_rollout = (
        n_devices
        * config.system.num_updates_per_eval
        * config.system.rollout_length
        * config.system.update_batch_size
        * config.arch.num_envs
    )
    # Get total_timesteps
    config.system.total_timesteps = (
        n_devices
        * config.system.num_updates
        * config.system.rollout_length
        * config.system.update_batch_size
        * config.arch.num_envs
    )
    cfg: Dict = OmegaConf.to_container(config, resolve=True)
    cfg["arch"]["devices"] = jax.devices()
    pprint(cfg)

    # Set up checkpointer
    save_checkpoint = config.logger.checkpointing.save_model
    if save_checkpoint:
        checkpointer = Checkpointer(
            metadata=config,  # Save all config as metadata in the checkpoint
            model_name=config.logger.system_name,
            **config.logger.checkpointing.save_args,  # Checkpoint args
        )

    if config.logger.checkpointing.load_model:
        loaded_checkpoint = Checkpointer(
            model_name=config.logger.system_name,
            **config.logger.checkpointing.load_args,  # Other checkpoint args
        )
        # Restore the learner state from the checkpoint
        learner_state_reloaded = loaded_checkpoint.restore_learner_state(
            unreplicated_input_learner_state=jax_utils.unreplicate(learner_state)
        )
        # Overwrite learner state with reloaded state, and replicate across devices.
        learner_state = jax.device_put_replicated(learner_state_reloaded, jax.devices())

    # Run experiment for a total number of evaluations.
    max_episode_return = jnp.float32(0.0)
    best_params = None
    for i in range(config.arch.num_evaluation):
        # Train.
        start_time = time.time()
        learner_output = learn(learner_state)
        jax.block_until_ready(learner_output)

        # Log the results of the training.
        elapsed_time = time.time() - start_time
        learner_output.episodes_info["steps_per_second"] = steps_per_rollout / elapsed_time
        log(
            metrics=learner_output,
            t_env=steps_per_rollout * (i + 1),
            trainer_metric=True,
        )

        # Prepare for evaluation.
        start_time = time.time()
        trained_params = jax.tree_util.tree_map(
            lambda x: x[:, 0, ...], learner_output.learner_state.params.actor_params
        )
        rng_e, *eval_rngs = jax.random.split(rng_e, n_devices + 1)
        eval_rngs = jnp.stack(eval_rngs)
        eval_rngs = eval_rngs.reshape(n_devices, -1)

        # Evaluate.
        evaluator_output = evaluator(trained_params, eval_rngs)
        jax.block_until_ready(evaluator_output)

        # Log the results of the evaluation.
        elapsed_time = time.time() - start_time
        evaluator_output.episodes_info["steps_per_second"] = steps_per_rollout / elapsed_time
        episode_return = log(
            metrics=evaluator_output,
            t_env=steps_per_rollout * (i + 1),
            eval_step=i,
        )

        if save_checkpoint:
            # Save checkpoint of learner state
            checkpointer.save(
                timestep=steps_per_rollout * (i + 1),
                unreplicated_learner_state=jax_utils.unreplicate(learner_output.learner_state),
                episode_return=episode_return,
            )

        if config.arch.absolute_metric and max_episode_return <= episode_return:
            best_params = copy.deepcopy(trained_params)
            max_episode_return = episode_return

        # Update runner state to continue training.
        learner_state = learner_output.learner_state

    # Measure absolute metric.
    if config.arch.absolute_metric:
        start_time = time.time()

        rng_e, *eval_rngs = jax.random.split(rng_e, n_devices + 1)
        eval_rngs = jnp.stack(eval_rngs)
        eval_rngs = eval_rngs.reshape(n_devices, -1)

        evaluator_output = absolute_metric_evaluator(best_params, eval_rngs)
        jax.block_until_ready(evaluator_output)

        elapsed_time = time.time() - start_time
        evaluator_output.episodes_info["steps_per_second"] = steps_per_rollout / elapsed_time
        log(
            metrics=evaluator_output,
            t_env=steps_per_rollout * (i + 1),
            absolute_metric=True,
        )


@hydra.main(config_path="../configs", config_name="default_rec_ippo.yaml", version_base="1.2")
def hydra_entry_point(cfg: DictConfig) -> None:
    """Experiment entry point."""

    # Run experiment.
    run_experiment(cfg)

    print(f"{Fore.CYAN}{Style.BRIGHT}Recurrent IPPO experiment completed{Style.RESET_ALL}")


if __name__ == "__main__":
    hydra_entry_point()<|MERGE_RESOLUTION|>--- conflicted
+++ resolved
@@ -33,11 +33,7 @@
 from mava.evaluator import evaluator_setup
 from mava.logger import logger_setup
 from mava.networks import RecurrentActor as Actor
-<<<<<<< HEAD
-from mava.networks import ScannedRNN, get_networks
-=======
 from mava.networks import ScannedRNN
->>>>>>> 5917e1a4
 from mava.types import (
     ExperimentOutput,
     HiddenStates,
@@ -466,11 +462,7 @@
     rng, rng_p = rngs
 
     # Define network and optimisers.
-<<<<<<< HEAD
-    actor_network, critic_network = get_networks(
-=======
     actor_network, critic_network = networks.make(
->>>>>>> 5917e1a4
         config=config, network="recurrent", centralised_critic=False
     )
     actor_optim = optax.chain(
@@ -494,20 +486,9 @@
     init_x = (init_obs, init_done)
 
     # Initialise hidden states.
-<<<<<<< HEAD
-    hidden_size = config.system.actor_network.pre_torso_layer_sizes[-1]
+    hidden_size = config.network.actor_network.pre_torso_layer_sizes[-1]
     init_policy_hstate = ScannedRNN.initialize_carry((config.arch.num_envs), hidden_size)
     init_critic_hstate = ScannedRNN.initialize_carry((config.arch.num_envs), hidden_size)
-=======
-    init_policy_hstate = ScannedRNN.initialize_carry(
-        (config["arch"]["num_envs"]),
-        config["network"]["actor_network"]["pre_torso_layer_sizes"][-1],
-    )
-    init_critic_hstate = ScannedRNN.initialize_carry(
-        (config["arch"]["num_envs"]),
-        config["network"]["critic_network"]["pre_torso_layer_sizes"][-1],
-    )
->>>>>>> 5917e1a4
 
     # initialise params and optimiser state.
     actor_params = actor_network.init(rng_p, init_policy_hstate, init_x)
