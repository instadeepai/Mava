--- conflicted
+++ resolved
@@ -49,106 +49,6 @@
 from mava.utils.make_env import make
 
 
-<<<<<<< HEAD
-class ScannedRNN(nn.Module):
-    @functools.partial(
-        nn.scan,
-        variable_broadcast="params",
-        in_axes=0,
-        out_axes=0,
-        split_rngs={"params": False},
-    )
-    @nn.compact
-    def __call__(self, carry: chex.Array, x: chex.Array) -> Tuple[chex.Array, chex.Array]:
-        """Applies the module."""
-        rnn_state = carry
-        ins, resets = x
-        rnn_state = jnp.where(
-            resets[:, np.newaxis],
-            self.initialize_carry(ins.shape[0], ins.shape[1]),
-            rnn_state,
-        )
-        new_rnn_state, y = nn.GRUCell(features=ins.shape[1])(rnn_state, ins)
-        return new_rnn_state, y
-
-    @staticmethod
-    def initialize_carry(batch_size: int, hidden_size: int) -> chex.Array:
-        """Initializes the carry state."""
-        # Use a dummy key since the default state init fn is just zeros.
-        cell = nn.GRUCell(features=hidden_size)
-        return cell.initialize_carry(jax.random.PRNGKey(0), (batch_size, hidden_size))
-
-
-class Actor(nn.Module):
-    """Actor Network."""
-
-    action_dim: Sequence[int]
-
-    @nn.compact
-    def __call__(
-        self,
-        policy_hidden_state: chex.Array,
-        observation_trunc: RNNObservation,
-    ) -> Tuple[chex.Array, distrax.Categorical]:
-        """Forward pass."""
-        observation, trunc = observation_trunc
-
-        policy_embedding = nn.Dense(
-            128, kernel_init=orthogonal(np.sqrt(2)), bias_init=constant(0.0)
-        )(observation.agents_view)
-        policy_embedding = nn.relu(policy_embedding)
-
-        policy_rnn_in = (policy_embedding, trunc)
-        policy_hidden_state, policy_embedding = ScannedRNN()(policy_hidden_state, policy_rnn_in)
-
-        actor_output = nn.Dense(128, kernel_init=orthogonal(2), bias_init=constant(0.0))(
-            policy_embedding
-        )
-        actor_output = nn.relu(actor_output)
-        actor_output = nn.Dense(
-            self.action_dim, kernel_init=orthogonal(0.01), bias_init=constant(0.0)
-        )(actor_output)
-
-        masked_logits = jnp.where(
-            observation.action_mask,
-            actor_output,
-            jnp.finfo(jnp.float32).min,
-        )
-
-        pi = distrax.Categorical(logits=masked_logits)
-
-        return policy_hidden_state, pi
-
-
-class Critic(nn.Module):
-    """Critic Network."""
-
-    @nn.compact
-    def __call__(
-        self,
-        critic_hidden_state: Tuple[chex.Array, chex.Array],
-        observation_trunc: RNNObservation,
-    ) -> Tuple[chex.Array, chex.Array]:
-        """Forward pass."""
-        observation, trunc = observation_trunc
-
-        critic_embedding = nn.Dense(
-            128, kernel_init=orthogonal(np.sqrt(2)), bias_init=constant(0.0)
-        )(observation.agents_view)
-        critic_embedding = nn.relu(critic_embedding)
-
-        critic_rnn_in = (critic_embedding, trunc)
-        critic_hidden_state, critic_embedding = ScannedRNN()(critic_hidden_state, critic_rnn_in)
-
-        critic = nn.Dense(128, kernel_init=orthogonal(2), bias_init=constant(0.0))(critic_embedding)
-        critic = nn.relu(critic)
-        critic = nn.Dense(1, kernel_init=orthogonal(1.0), bias_init=constant(0.0))(critic)
-
-        return critic_hidden_state, jnp.squeeze(critic, axis=-1)
-
-
-=======
->>>>>>> 5917e1a4
 def get_learner_fn(
     env: Environment,
     apply_fns: Tuple[RecActorApply, RecCriticApply],
