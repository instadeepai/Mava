# Copyright 2022 InstaDeep Ltd. All rights reserved.
#
# Licensed under the Apache License, Version 2.0 (the "License");
# you may not use this file except in compliance with the License.
# You may obtain a copy of the License at
#
#     http://www.apache.org/licenses/LICENSE-2.0
#
# Unless required by applicable law or agreed to in writing, software
# distributed under the License is distributed on an "AS IS" BASIS,
# WITHOUT WARRANTIES OR CONDITIONS OF ANY KIND, either express or implied.
# See the License for the specific language governing permissions and
# limitations under the License.
import copy
import time
from typing import Any, Dict, Tuple

import chex
import hydra
import jax
import jax.numpy as jnp
import optax
from colorama import Fore, Style
from flax import jax_utils
from flax.core.frozen_dict import FrozenDict
from jumanji.env import Environment
from omegaconf import DictConfig, OmegaConf
from optax._src.base import OptState
from rich.pretty import pprint

from mava import networks
from mava.evaluator import evaluator_setup
from mava.logger import logger_setup
from mava.networks import FeedForwardActor as Actor
from mava.types import (
    ActorApply,
    CriticApply,
    ExperimentOutput,
    LearnerFn,
    LearnerState,
    ObservationGlobalState,
    OptStates,
    Params,
    PPOTransition,
)
from mava.utils.checkpointing import Checkpointer
from mava.utils.jax import merge_leading_dims
from mava.utils.make_env import make


def get_learner_fn(
    env: Environment,
    apply_fns: Tuple[ActorApply, CriticApply],
    update_fns: Tuple[optax.TransformUpdateFn, optax.TransformUpdateFn],
    config: DictConfig,
) -> LearnerFn[LearnerState]:
    """Get the learner function."""

    # Unpack apply and update functions.
    actor_apply_fn, critic_apply_fn = apply_fns
    actor_update_fn, critic_update_fn = update_fns

    def _update_step(learner_state: LearnerState, _: Any) -> Tuple[LearnerState, Tuple]:
        """A single update of the network.

        This function steps the environment and records the trajectory batch for
        training. It then calculates advantages and targets based on the recorded
        trajectory and updates the actor and critic networks based on the calculated
        losses.

        Args:
            learner_state (NamedTuple):
                - params (Params): The current model parameters.
                - opt_states (OptStates): The current optimizer states.
                - rng (PRNGKey): The random number generator state.
                - env_state (State): The environment state.
                - last_timestep (TimeStep): The last timestep in the current trajectory.
            _ (Any): The current metrics info.
        """

        def _env_step(learner_state: LearnerState, _: Any) -> Tuple[LearnerState, PPOTransition]:
            """Step the environment."""
            params, opt_states, rng, env_state, last_timestep = learner_state

            # Select action
            rng, policy_rng = jax.random.split(rng)
            actor_policy = actor_apply_fn(params.actor_params, last_timestep.observation)
            value = critic_apply_fn(params.critic_params, last_timestep.observation)
            action = actor_policy.sample(seed=policy_rng)
            log_prob = actor_policy.log_prob(action)

            # Step environment
            env_state, timestep = jax.vmap(env.step, in_axes=(0, 0))(env_state, action)

<<<<<<< HEAD
            trunc = jnp.repeat(timestep.last(), config["system"]["num_agents"])
            trunc = trunc.reshape(config["arch"]["num_envs"], -1)
            term = 1 - timestep.discount

            # Log episode metrics
=======
            # LOG EPISODE METRICS
            done = jax.tree_util.tree_map(
                lambda x: jnp.repeat(x, config.system.num_agents).reshape(config.arch.num_envs, -1),
                timestep.last(),
            )
>>>>>>> 22917c23
            info = {
                "episode_return": env_state.episode_return_info,
                "episode_length": env_state.episode_length_info,
            }

            transition = PPOTransition(
                terminal=term,
                truncated=trunc,
                action=action,
                value=value,
                reward=timestep.reward,
                log_prob=log_prob,
                obs=last_timestep.observation,
                info=info,
            )
            learner_state = LearnerState(params, opt_states, rng, env_state, timestep)
            return learner_state, transition

        # Step environment for rollout length
        learner_state, traj_batch = jax.lax.scan(
            _env_step, learner_state, None, config.system.rollout_length
        )

        # Calculate advantage
        params, opt_states, rng, env_state, last_timestep = learner_state
        last_val = critic_apply_fn(params.critic_params, last_timestep.observation)

        def _calculate_gae(
            traj_batch: PPOTransition, last_val: chex.Array
        ) -> Tuple[chex.Array, chex.Array]:
            """Calculate the GAE."""

            def _get_advantages(gae_and_next_value: Tuple, transition: PPOTransition) -> Tuple:
                """Calculate the GAE for a single transition."""
                gae, next_value = gae_and_next_value
                term, value, reward = (
                    transition.terminal,
                    transition.value,
                    transition.reward,
                )
<<<<<<< HEAD
                gamma = config["system"]["gamma"]
                delta = reward + gamma * next_value * (1 - term) - value
                gae = delta + gamma * config["system"]["gae_lambda"] * (1 - term) * gae
=======
                gamma = config.system.gamma
                delta = reward + gamma * next_value * (1 - done) - value
                gae = delta + gamma * config.system.gae_lambda * (1 - done) * gae
>>>>>>> 22917c23
                return (gae, value), gae

            _, advantages = jax.lax.scan(
                _get_advantages,
                (jnp.zeros_like(last_val), last_val),
                traj_batch,
                reverse=True,
                unroll=16,
            )
            return advantages, advantages + traj_batch.value

        advantages, targets = _calculate_gae(traj_batch, last_val)

        def _update_epoch(update_state: Tuple, _: Any) -> Tuple:
            """Update the network for a single epoch."""

            def _update_minibatch(train_state: Tuple, batch_info: Tuple) -> Tuple:
                """Update the network for a single minibatch."""

                # Unpack train state and batch info
                params, opt_states = train_state
                traj_batch, advantages, targets = batch_info

                def _actor_loss_fn(
                    actor_params: FrozenDict,
                    actor_opt_state: OptState,
                    traj_batch: PPOTransition,
                    gae: chex.Array,
                ) -> Tuple:
                    """Calculate the actor loss."""
                    # Rerun network
                    actor_policy = actor_apply_fn(actor_params, traj_batch.obs)
                    log_prob = actor_policy.log_prob(traj_batch.action)

                    # Calculate actor loss
                    ratio = jnp.exp(log_prob - traj_batch.log_prob)
                    gae = (gae - gae.mean()) / (gae.std() + 1e-8)
                    loss_actor1 = ratio * gae
                    loss_actor2 = (
                        jnp.clip(
                            ratio,
                            1.0 - config.system.clip_eps,
                            1.0 + config.system.clip_eps,
                        )
                        * gae
                    )
                    loss_actor = -jnp.minimum(loss_actor1, loss_actor2)
                    loss_actor = loss_actor.mean()
                    entropy = actor_policy.entropy().mean()

                    total_loss_actor = loss_actor - config.system.ent_coef * entropy
                    return total_loss_actor, (loss_actor, entropy)

                def _critic_loss_fn(
                    critic_params: FrozenDict,
                    critic_opt_state: OptState,
                    traj_batch: PPOTransition,
                    targets: chex.Array,
                ) -> Tuple:
                    """Calculate the critic loss."""
                    # Rerun network
                    value = critic_apply_fn(critic_params, traj_batch.obs)

                    # Calculate value loss
                    value_pred_clipped = traj_batch.value + (value - traj_batch.value).clip(
                        -config.system.clip_eps, config.system.clip_eps
                    )
                    value_losses = jnp.square(value - targets)
                    value_losses_clipped = jnp.square(value_pred_clipped - targets)
                    value_loss = 0.5 * jnp.maximum(value_losses, value_losses_clipped).mean()

                    critic_total_loss = config.system.vf_coef * value_loss
                    return critic_total_loss, (value_loss)

                # Calculate actor loss
                actor_grad_fn = jax.value_and_grad(_actor_loss_fn, has_aux=True)
                actor_loss_info, actor_grads = actor_grad_fn(
                    params.actor_params, opt_states.actor_opt_state, traj_batch, advantages
                )

                # Calculate critic loss
                critic_grad_fn = jax.value_and_grad(_critic_loss_fn, has_aux=True)
                critic_loss_info, critic_grads = critic_grad_fn(
                    params.critic_params, opt_states.critic_opt_state, traj_batch, targets
                )

                # Compute the parallel mean (pmean) over the batch.
                # This calculation is inspired by the Anakin architecture demo notebook.
                # available at https://tinyurl.com/26tdzs5x
                # This pmean could be a regular mean as the batch axis is on the same device.
                actor_grads, actor_loss_info = jax.lax.pmean(
                    (actor_grads, actor_loss_info), axis_name="batch"
                )
                # pmean over devices.
                actor_grads, actor_loss_info = jax.lax.pmean(
                    (actor_grads, actor_loss_info), axis_name="device"
                )

                critic_grads, critic_loss_info = jax.lax.pmean(
                    (critic_grads, critic_loss_info), axis_name="batch"
                )
                # pmean over devices.
                critic_grads, critic_loss_info = jax.lax.pmean(
                    (critic_grads, critic_loss_info), axis_name="device"
                )

                # Update actor params and optimiser state
                actor_updates, actor_new_opt_state = actor_update_fn(
                    actor_grads, opt_states.actor_opt_state
                )
                actor_new_params = optax.apply_updates(params.actor_params, actor_updates)

                # Update critic params and optimiser state
                critic_updates, critic_new_opt_state = critic_update_fn(
                    critic_grads, opt_states.critic_opt_state
                )
                critic_new_params = optax.apply_updates(params.critic_params, critic_updates)

                new_params = Params(actor_new_params, critic_new_params)
                new_opt_state = OptStates(actor_new_opt_state, critic_new_opt_state)

                # Pack loss info
                total_loss = actor_loss_info[0] + critic_loss_info[0]
                value_loss = critic_loss_info[1]
                actor_loss = actor_loss_info[1][0]
                entropy = actor_loss_info[1][1]
                loss_info = (
                    total_loss,
                    (value_loss, actor_loss, entropy),
                )

                return (new_params, new_opt_state), loss_info

            params, opt_states, traj_batch, advantages, targets, rng = update_state
            rng, shuffle_rng = jax.random.split(rng)

<<<<<<< HEAD
            # Shuffle minibatches
            batch_size = config["system"]["rollout_length"] * config["arch"]["num_envs"]
=======
            # SHUFFLE MINIBATCHES
            batch_size = config.system.rollout_length * config.arch.num_envs
>>>>>>> 22917c23
            permutation = jax.random.permutation(shuffle_rng, batch_size)
            batch = (traj_batch, advantages, targets)
            batch = jax.tree_util.tree_map(lambda x: merge_leading_dims(x, 2), batch)
            shuffled_batch = jax.tree_util.tree_map(
                lambda x: jnp.take(x, permutation, axis=0), batch
            )
            minibatches = jax.tree_util.tree_map(
                lambda x: jnp.reshape(x, [config.system.num_minibatches, -1] + list(x.shape[1:])),
                shuffled_batch,
            )

            # Update minibatches
            (params, opt_states), loss_info = jax.lax.scan(
                _update_minibatch, (params, opt_states), minibatches
            )

            update_state = (params, opt_states, traj_batch, advantages, targets, rng)
            return update_state, loss_info

        update_state = (params, opt_states, traj_batch, advantages, targets, rng)

        # Update epochs
        update_state, loss_info = jax.lax.scan(
            _update_epoch, update_state, None, config.system.ppo_epochs
        )

        params, opt_states, traj_batch, advantages, targets, rng = update_state
        learner_state = LearnerState(params, opt_states, rng, env_state, last_timestep)
        metric = traj_batch.info
        return learner_state, (metric, loss_info)

    def learner_fn(learner_state: LearnerState) -> ExperimentOutput[LearnerState]:
        """Learner function.

        This function represents the learner, it updates the network parameters
        by iteratively applying the `_update_step` function for a fixed number of
        updates. The `_update_step` function is vectorized over a batch of inputs.

        Args:
            learner_state (NamedTuple):
                - params (Params): The initial model parameters.
                - opt_states (OptStates): The initial optimizer states.
                - rng (chex.PRNGKey): The random number generator state.
                - env_state (LogEnvState): The environment state.
                - timesteps (TimeStep): The initial timestep in the initial trajectory.
        """

        batched_update_step = jax.vmap(_update_step, in_axes=(0, None), axis_name="batch")

        learner_state, (metric, loss_info) = jax.lax.scan(
            batched_update_step, learner_state, None, config.system.num_updates_per_eval
        )
        total_loss, (value_loss, loss_actor, entropy) = loss_info
        return ExperimentOutput(
            learner_state=learner_state,
            episodes_info=metric,
            total_loss=total_loss,
            value_loss=value_loss,
            loss_actor=loss_actor,
            entropy=entropy,
        )

    return learner_fn


def learner_setup(
    env: Environment, rngs: chex.Array, config: DictConfig
) -> Tuple[LearnerFn[LearnerState], Actor, LearnerState]:
    """Initialise learner_fn, network, optimiser, environment and states."""
    # Get available TPU cores.
    n_devices = len(jax.devices())

    # Get number of actions and agents.
    num_actions = int(env.action_spec().num_values[0])
    num_agents = env.action_spec().shape[0]
    config.system.num_agents = num_agents
    config.system.num_actions = num_actions

    # PRNG keys.
    rng, rng_p = rngs

    # Define network and optimiser.
    actor_network, critic_network = networks.make(
        config=config,
        network="feedforward",
        centralised_critic=True,
    )
    actor_optim = optax.chain(
        optax.clip_by_global_norm(config.system.max_grad_norm),
        optax.adam(config.system.actor_lr, eps=1e-5),
    )
    critic_optim = optax.chain(
        optax.clip_by_global_norm(config.system.max_grad_norm),
        optax.adam(config.system.critic_lr, eps=1e-5),
    )

    # Initialise observation.
    obs = env.observation_spec().generate_value()
    # Select only obs for a single agent.
    init_x = ObservationGlobalState(
        agents_view=obs.agents_view[0],
        action_mask=obs.action_mask[0],
        global_state=obs.global_state[0],
        step_count=obs.step_count[0],
    )
    init_x = jax.tree_util.tree_map(lambda x: x[None, ...], init_x)

    # Initialise actor params and optimiser state.
    actor_params = actor_network.init(rng_p, init_x)
    actor_opt_state = actor_optim.init(actor_params)

    # Initialise critic params and optimiser state.
    critic_params = critic_network.init(rng_p, init_x)
    critic_opt_state = critic_optim.init(critic_params)

    # Vmap network apply function over number of agents.
    vmapped_actor_network_apply_fn = jax.vmap(
        actor_network.apply,
        in_axes=(None, 1),
        out_axes=(1),
    )
    vmapped_critic_network_apply_fn = jax.vmap(
        critic_network.apply,
        in_axes=(None, 1),
        out_axes=(1),
    )

    # Pack apply and update functions.
    apply_fns = (vmapped_actor_network_apply_fn, vmapped_critic_network_apply_fn)
    update_fns = (actor_optim.update, critic_optim.update)

    # Get batched iterated update and replicate it to pmap it over cores.
    learn = get_learner_fn(env, apply_fns, update_fns, config)
    learn = jax.pmap(learn, axis_name="device")

    # Broadcast params and optimiser state to cores and batch.
    broadcast = lambda x: jnp.broadcast_to(
        x, (n_devices, config.system.update_batch_size) + x.shape
    )
    actor_params = jax.tree_map(broadcast, actor_params)
    actor_opt_state = jax.tree_map(broadcast, actor_opt_state)
    critic_params = jax.tree_map(broadcast, critic_params)
    critic_opt_state = jax.tree_map(broadcast, critic_opt_state)

    # Initialise environment states and timesteps.
    rng, *env_rngs = jax.random.split(
        rng, n_devices * config.system.update_batch_size * config.arch.num_envs + 1
    )
    env_states, timesteps = jax.vmap(env.reset, in_axes=(0))(
        jnp.stack(env_rngs),
    )

    # Split rngs for each core.
    rng, *step_rngs = jax.random.split(rng, n_devices * config.system.update_batch_size + 1)

    # Add dimension to pmap over.
    reshape_step_rngs = lambda x: x.reshape(
        (n_devices, config.system.update_batch_size) + x.shape[1:]
    )
    step_rngs = reshape_step_rngs(jnp.stack(step_rngs))
    reshape_states = lambda x: x.reshape(
        (n_devices, config.system.update_batch_size, config.arch.num_envs) + x.shape[1:]
    )
    env_states = jax.tree_util.tree_map(reshape_states, env_states)
    timesteps = jax.tree_util.tree_map(reshape_states, timesteps)

    params = Params(actor_params, critic_params)
    opt_states = OptStates(actor_opt_state, critic_opt_state)

    init_learner_state = LearnerState(params, opt_states, step_rngs, env_states, timesteps)
    return learn, actor_network, init_learner_state


def run_experiment(_config: DictConfig) -> None:
    """Runs experiment."""
    # Logger setup
    config = copy.deepcopy(_config)
    log = logger_setup(config)

    # Create the enviroments for train and eval.
    env, eval_env = make(config=config)

    # PRNG keys.
    rng, rng_e, rng_p = jax.random.split(jax.random.PRNGKey(config.system.seed), num=3)

    # Setup learner.
    learn, actor_network, learner_state = learner_setup(env, (rng, rng_p), config)

    # Setup evaluator.
    evaluator, absolute_metric_evaluator, (trained_params, eval_rngs) = evaluator_setup(
        eval_env=eval_env,
        rng_e=rng_e,
        network=actor_network,
        params=learner_state.params.actor_params,
        config=config,
    )

    # Calculate total timesteps.
    n_devices = len(jax.devices())
    config.system.num_updates_per_eval = config.system.num_updates // config.arch.num_evaluation
    steps_per_rollout = (
        n_devices
        * config.system.num_updates_per_eval
        * config.system.rollout_length
        * config.system.update_batch_size
        * config.arch.num_envs
    )
    # Get total_timesteps
    config.system.total_timesteps = (
        n_devices
        * config.system.num_updates
        * config.system.rollout_length
        * config.system.update_batch_size
        * config.arch.num_envs
    )
    cfg: Dict = OmegaConf.to_container(config, resolve=True)
    cfg["arch"]["devices"] = jax.devices()
    pprint(cfg)

    # Set up checkpointer
    save_checkpoint = config.logger.checkpointing.save_model
    if save_checkpoint:
        checkpointer = Checkpointer(
            metadata=config,  # Save all config as metadata in the checkpoint
            model_name=config.logger.system_name,
            **config.logger.checkpointing.save_args,  # Checkpoint args
        )

    if config.logger.checkpointing.load_model:
        loaded_checkpoint = Checkpointer(
            model_name=config.logger.system_name,
            **config.logger.checkpointing.load_args,  # Other checkpoint args
        )
        # Restore the learner state from the checkpoint
        learner_state_reloaded = loaded_checkpoint.restore_learner_state(
            unreplicated_input_learner_state=jax_utils.unreplicate(learner_state)
        )
        # Overwrite learner state with reloaded state, and replicate across devices.
        learner_state = jax.device_put_replicated(learner_state_reloaded, jax.devices())

    # Run experiment for a total number of evaluations.
    max_episode_return = jnp.float32(0.0)
    best_params = None
    for i in range(config.arch.num_evaluation):
        # Train.
        start_time = time.time()
        learner_output = learn(learner_state)
        jax.block_until_ready(learner_output)

        # Log the results of the training.
        elapsed_time = time.time() - start_time
        learner_output.episodes_info["steps_per_second"] = steps_per_rollout / elapsed_time
        log(
            metrics=learner_output,
            t_env=steps_per_rollout * (i + 1),
            trainer_metric=True,
        )

        # Prepare for evaluation.
        start_time = time.time()
        trained_params = jax.tree_util.tree_map(
            lambda x: x[:, 0, ...],
            learner_output.learner_state.params.actor_params,  # Select only actor params
        )
        rng_e, *eval_rngs = jax.random.split(rng_e, n_devices + 1)
        eval_rngs = jnp.stack(eval_rngs)
        eval_rngs = eval_rngs.reshape(n_devices, -1)

        # Evaluate.
        evaluator_output = evaluator(trained_params, eval_rngs)
        jax.block_until_ready(evaluator_output)

        # Log the results of the evaluation.
        elapsed_time = time.time() - start_time
        evaluator_output.episodes_info["steps_per_second"] = steps_per_rollout / elapsed_time
        episode_return = log(
            metrics=evaluator_output,
            t_env=steps_per_rollout * (i + 1),
            eval_step=i,
        )

        if save_checkpoint:
            # Save checkpoint of learner state
            checkpointer.save(
                timestep=steps_per_rollout * (i + 1),
                unreplicated_learner_state=jax_utils.unreplicate(learner_output.learner_state),
                episode_return=episode_return,
            )

        if config.arch.absolute_metric and max_episode_return <= episode_return:
            best_params = copy.deepcopy(trained_params)
            max_episode_return = episode_return

        # Update runner state to continue training.
        learner_state = learner_output.learner_state

    # Measure absolute metric.
    if config.arch.absolute_metric:
        start_time = time.time()

        rng_e, *eval_rngs = jax.random.split(rng_e, n_devices + 1)
        eval_rngs = jnp.stack(eval_rngs)
        eval_rngs = eval_rngs.reshape(n_devices, -1)

        evaluator_output = absolute_metric_evaluator(best_params, eval_rngs)
        jax.block_until_ready(evaluator_output)

        elapsed_time = time.time() - start_time
        evaluator_output.episodes_info["steps_per_second"] = steps_per_rollout / elapsed_time
        log(
            metrics=evaluator_output,
            t_env=steps_per_rollout * (i + 1),
            absolute_metric=True,
        )


@hydra.main(config_path="../configs", config_name="default_ff_mappo.yaml", version_base="1.2")
def hydra_entry_point(cfg: DictConfig) -> None:
    """Experiment entry point."""
    # Allow dynamic attributes.
    OmegaConf.set_struct(cfg, False)

    # Run experiment.
    run_experiment(cfg)

    print(f"{Fore.CYAN}{Style.BRIGHT}MAPPO experiment completed{Style.RESET_ALL}")


if __name__ == "__main__":
    hydra_entry_point()<|MERGE_RESOLUTION|>--- conflicted
+++ resolved
@@ -92,19 +92,11 @@
             # Step environment
             env_state, timestep = jax.vmap(env.step, in_axes=(0, 0))(env_state, action)
 
-<<<<<<< HEAD
-            trunc = jnp.repeat(timestep.last(), config["system"]["num_agents"])
-            trunc = trunc.reshape(config["arch"]["num_envs"], -1)
+            trunc = jnp.repeat(timestep.last(), config.system.num_agents)
+            trunc = trunc.reshape(config.arch.num_envs, -1)
             term = 1 - timestep.discount
 
             # Log episode metrics
-=======
-            # LOG EPISODE METRICS
-            done = jax.tree_util.tree_map(
-                lambda x: jnp.repeat(x, config.system.num_agents).reshape(config.arch.num_envs, -1),
-                timestep.last(),
-            )
->>>>>>> 22917c23
             info = {
                 "episode_return": env_state.episode_return_info,
                 "episode_length": env_state.episode_length_info,
@@ -145,15 +137,9 @@
                     transition.value,
                     transition.reward,
                 )
-<<<<<<< HEAD
-                gamma = config["system"]["gamma"]
+                gamma = config.system.gamma
                 delta = reward + gamma * next_value * (1 - term) - value
-                gae = delta + gamma * config["system"]["gae_lambda"] * (1 - term) * gae
-=======
-                gamma = config.system.gamma
-                delta = reward + gamma * next_value * (1 - done) - value
-                gae = delta + gamma * config.system.gae_lambda * (1 - done) * gae
->>>>>>> 22917c23
+                gae = delta + gamma * config.system.gae_lambda * (1 - term) * gae
                 return (gae, value), gae
 
             _, advantages = jax.lax.scan(
@@ -290,13 +276,8 @@
             params, opt_states, traj_batch, advantages, targets, rng = update_state
             rng, shuffle_rng = jax.random.split(rng)
 
-<<<<<<< HEAD
             # Shuffle minibatches
-            batch_size = config["system"]["rollout_length"] * config["arch"]["num_envs"]
-=======
-            # SHUFFLE MINIBATCHES
             batch_size = config.system.rollout_length * config.arch.num_envs
->>>>>>> 22917c23
             permutation = jax.random.permutation(shuffle_rng, batch_size)
             batch = (traj_batch, advantages, targets)
             batch = jax.tree_util.tree_map(lambda x: merge_leading_dims(x, 2), batch)
