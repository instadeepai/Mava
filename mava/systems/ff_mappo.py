--- conflicted
+++ resolved
@@ -30,7 +30,6 @@
 
 from mava import networks
 from mava.evaluator import evaluator_setup
-from mava.logger import Logger
 from mava.networks import FeedForwardActor as Actor
 from mava.types import (
     ActorApply,
@@ -46,6 +45,7 @@
 from mava.utils import make_env as environments
 from mava.utils.checkpointing import Checkpointer
 from mava.utils.jax import merge_leading_dims, unreplicate_learner_state
+from mava.utils.logger import LogEvent, MavaLogger
 from mava.utils.total_timestep_checker import check_total_timesteps
 
 
@@ -111,7 +111,7 @@
 
         # STEP ENVIRONMENT FOR ROLLOUT LENGTH
         learner_state, traj_batch = jax.lax.scan(
-            _env_step, learner_state, None, config.system.rollout_length
+            _env_step, learner_state, None, config.arch.rollout_length
         )
 
         # CALCULATE ADVANTAGE
@@ -260,10 +260,12 @@
                 value_loss = critic_loss_info[1]
                 actor_loss = actor_loss_info[1][0]
                 entropy = actor_loss_info[1][1]
-                loss_info = (
-                    total_loss,
-                    (value_loss, actor_loss, entropy),
-                )
+                loss_info = {
+                    "total_loss": total_loss,
+                    "value_loss": value_loss,
+                    "actor_loss": actor_loss,
+                    "entropy": entropy,
+                }
 
                 return (new_params, new_opt_state), loss_info
 
@@ -271,7 +273,7 @@
             key, shuffle_key = jax.random.split(key)
 
             # SHUFFLE MINIBATCHES
-            batch_size = config.system.rollout_length * config.arch.num_envs
+            batch_size = config.arch.rollout_length * config.arch.num_envs
             permutation = jax.random.permutation(shuffle_key, batch_size)
             batch = (traj_batch, advantages, targets)
             batch = jax.tree_util.tree_map(lambda x: merge_leading_dims(x, 2), batch)
@@ -321,17 +323,13 @@
 
         batched_update_step = jax.vmap(_update_step, in_axes=(0, None), axis_name="batch")
 
-        learner_state, (metric, loss_info) = jax.lax.scan(
+        learner_state, (episode_info, loss_info) = jax.lax.scan(
             batched_update_step, learner_state, None, config.arch.num_updates_per_eval
         )
-        total_loss, (value_loss, loss_actor, entropy) = loss_info
         return ExperimentOutput(
             learner_state=learner_state,
-            episodes_info=metric,
-            total_loss=total_loss,
-            value_loss=value_loss,
-            loss_actor=loss_actor,
-            entropy=entropy,
+            episode_metrics=episode_info,
+            train_metrics=loss_info,
         )
 
     return learner_fn
@@ -425,10 +423,10 @@
     timesteps = jax.tree_map(reshape_states, timesteps)
 
     # Load model from checkpoint if specified.
-    if config.logger.checkpointing.load_model:
+    if config.checkpointing.load_model:
         loaded_checkpoint = Checkpointer(
-            model_name=config.logger.system_name,
-            **config.logger.checkpointing.load_args,  # Other checkpoint args
+            model_name=config.system.system_name,
+            **config.checkpointing.load_args,  # Other checkpoint args
         )
         # Restore the learner state from the checkpoint
         restored_params, _ = loaded_checkpoint.restore_params(input_params=params)
@@ -492,13 +490,13 @@
     steps_per_rollout = (
         n_devices
         * config.arch.num_updates_per_eval
-        * config.system.rollout_length
+        * config.arch.rollout_length
         * config.system.update_batch_size
         * config.arch.num_envs
     )
 
     # Logger setup
-    logger = Logger(config)
+    logger = MavaLogger(config)
     cfg: Dict = OmegaConf.to_container(config, resolve=True)
     cfg["arch"]["devices"] = jax.devices()
     pprint(cfg)
@@ -512,25 +510,10 @@
             **config.checkpointing.save_args,  # Checkpoint args
         )
 
-<<<<<<< HEAD
-    if config.checkpointing.load_model:
-        loaded_checkpoint = Checkpointer(
-            model_name=config.system.system_name,
-            **config.checkpointing.load_args,  # Other checkpoint args
-        )
-        # Restore the learner state from the checkpoint
-        learner_state_reloaded = loaded_checkpoint.restore_learner_state(
-            unreplicated_input_learner_state=jax_utils.unreplicate(learner_state)
-        )
-        # Overwrite learner state with reloaded state, and replicate across devices.
-        learner_state = jax.device_put_replicated(learner_state_reloaded, jax.devices())
-
-=======
->>>>>>> 6fc5dc03
     # Run experiment for a total number of evaluations.
     max_episode_return = jnp.float32(0.0)
     best_params = None
-    for i in range(config.arch.num_evaluation):
+    for eval_step in range(config.arch.num_evaluation):
         # Train.
         start_time = time.time()
         learner_output = learn(learner_state)
@@ -538,10 +521,13 @@
 
         # Log the results of the training.
         elapsed_time = time.time() - start_time
-        learner_output.episodes_info["steps_per_second"] = steps_per_rollout / elapsed_time
-        logger.log_trainer_metrics(
-            experiment_output=learner_output, t_env=steps_per_rollout * (i + 1)
-        )
+        t = steps_per_rollout * (eval_step + 1)
+        learner_output.episode_metrics["steps_per_second"] = steps_per_rollout / elapsed_time
+
+        # Separately log timesteps, actoring metrics and training metrics.
+        logger.log({"timestep": t}, t, eval_step, LogEvent.MISC)
+        logger.log(learner_output.episode_metrics, t, eval_step, LogEvent.ACT)
+        logger.log(learner_output.train_metrics, t, eval_step, LogEvent.TRAIN)
 
         # Prepare for evaluation.
         start_time = time.time()
@@ -559,17 +545,15 @@
 
         # Log the results of the evaluation.
         elapsed_time = time.time() - start_time
-        evaluator_output.episodes_info["steps_per_second"] = steps_per_rollout / elapsed_time
-        episode_return = logger.log_eval_metrics(
-            metrics=evaluator_output.episodes_info,
-            t_env=steps_per_rollout * (i + 1),
-            eval_step=i,
-        )
+        episode_return = jnp.mean(evaluator_output.episode_metrics["episode_return"])
+
+        evaluator_output.episode_metrics["steps_per_second"] = steps_per_rollout / elapsed_time
+        logger.log(evaluator_output.episode_metrics, t, eval_step, LogEvent.EVAL)
 
         if save_checkpoint:
             # Save checkpoint of learner state
             checkpointer.save(
-                timestep=steps_per_rollout * (i + 1),
+                timestep=steps_per_rollout * (eval_step + 1),
                 unreplicated_learner_state=unreplicate_learner_state(learner_output.learner_state),
                 episode_return=episode_return,
             )
@@ -593,12 +577,10 @@
         jax.block_until_ready(evaluator_output)
 
         elapsed_time = time.time() - start_time
-        evaluator_output.episodes_info["steps_per_second"] = steps_per_rollout / elapsed_time
-        logger.log_eval_metrics(
-            metrics=evaluator_output.episodes_info,
-            t_env=steps_per_rollout * (i + 1),
-            absolute_metric=True,
-        )
+
+        t = steps_per_rollout * (eval_step + 1)
+        evaluator_output.episode_metrics["steps_per_second"] = steps_per_rollout / elapsed_time
+        logger.log(evaluator_output.episode_metrics, t, eval_step, LogEvent.ABSOLUTE)
 
     # Stop the logger.
     logger.stop()
