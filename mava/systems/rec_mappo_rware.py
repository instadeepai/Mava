# Copyright 2022 InstaDeep Ltd. All rights reserved.
#
# Licensed under the Apache License, Version 2.0 (the "License");
# you may not use this file except in compliance with the License.
# You may obtain a copy of the License at
#
#     http://www.apache.org/licenses/LICENSE-2.0
#
# Unless required by applicable law or agreed to in writing, software
# distributed under the License is distributed on an "AS IS" BASIS,
# WITHOUT WARRANTIES OR CONDITIONS OF ANY KIND, either express or implied.
# See the License for the specific language governing permissions and
# limitations under the License.

import copy
import functools
import time
from typing import Any, Dict, Sequence, Tuple

import chex
import distrax
import flax.linen as nn
import hydra
import jax
import jax.numpy as jnp
import jumanji
import numpy as np
import optax
from colorama import Fore, Style
from flax import jax_utils
from flax.core.frozen_dict import FrozenDict
from flax.linen.initializers import constant, orthogonal
from jumanji.env import Environment
from jumanji.environments.routing.robot_warehouse.generator import RandomGenerator
from jumanji.wrappers import AutoResetWrapper
from omegaconf import DictConfig, OmegaConf
from optax._src.base import OptState
from rich.pretty import pprint

from mava.evaluator import evaluator_setup
from mava.logger import logger_setup
from mava.types import (
    ExperimentOutput,
    HiddenStates,
    LearnerFn,
    ObservationGlobalState,
    OptStates,
    Params,
    PPOTransition,
    RecActorApply,
    RecCriticApply,
    RNNGlobalObservation,
    RNNLearnerState,
)
from mava.utils.checkpointing import Checkpointer
<<<<<<< HEAD
from mava.wrappers.jumanji import MultiAgentWrapper
=======
from mava.wrappers.jumanji import RwareWrapper
>>>>>>> 074e284d
from mava.wrappers.shared import AgentIDWrapper, GlobalStateWrapper, LogWrapper


class ScannedRNN(nn.Module):
    @functools.partial(
        nn.scan,
        variable_broadcast="params",
        in_axes=0,
        out_axes=0,
        split_rngs={"params": False},
    )
    @nn.compact
    def __call__(self, carry: chex.Array, x: chex.Array) -> Tuple[chex.Array, chex.Array]:
        """Applies the module."""
        rnn_state = carry
        ins, resets = x
        rnn_state = jnp.where(
            resets[:, jnp.newaxis],
            self.initialize_carry(ins.shape[0], ins.shape[1]),
            rnn_state,
        )
        new_rnn_state, y = nn.GRUCell()(rnn_state, ins)
        return new_rnn_state, y

    @staticmethod
    def initialize_carry(batch_size: int, hidden_size: int) -> chex.Array:
        """Initializes the carry state."""
        # Use a dummy key since the default state init fn is just zeros.
        return nn.GRUCell.initialize_carry(jax.random.PRNGKey(0), (batch_size,), hidden_size)


class Actor(nn.Module):
    """Actor Network."""

    action_dim: Sequence[int]

    @nn.compact
    def __call__(
        self,
        policy_hidden_state: chex.Array,
        observation_done: RNNGlobalObservation,
    ) -> Tuple[chex.Array, distrax.Categorical]:
        """Forward pass."""
        observation, done = observation_done

        policy_embedding = nn.Dense(
            128, kernel_init=orthogonal(np.sqrt(2)), bias_init=constant(0.0)
        )(observation.agents_view)
        policy_embedding = nn.relu(policy_embedding)

        policy_rnn_in = (policy_embedding, done)
        policy_hidden_state, policy_embedding = ScannedRNN()(policy_hidden_state, policy_rnn_in)

        actor_output = nn.Dense(128, kernel_init=orthogonal(2), bias_init=constant(0.0))(
            policy_embedding
        )
        actor_output = nn.relu(actor_output)
        actor_output = nn.Dense(
            self.action_dim, kernel_init=orthogonal(0.01), bias_init=constant(0.0)
        )(actor_output)

        masked_logits = jnp.where(
            observation.action_mask,
            actor_output,
            jnp.finfo(jnp.float32).min,
        )

        pi = distrax.Categorical(logits=masked_logits)

        return policy_hidden_state, pi


class Critic(nn.Module):
    """Critic Network."""

    @nn.compact
    def __call__(
        self,
        critic_hidden_state: Tuple[chex.Array, chex.Array],
        observation_done: RNNGlobalObservation,
    ) -> Tuple[chex.Array, chex.Array]:
        """Forward pass."""
        observation, done = observation_done

        critic_embedding = nn.Dense(
            128, kernel_init=orthogonal(np.sqrt(2)), bias_init=constant(0.0)
        )(observation.global_state)
        critic_embedding = nn.relu(critic_embedding)

        critic_rnn_in = (critic_embedding, done)
        critic_hidden_state, critic_embedding = ScannedRNN()(critic_hidden_state, critic_rnn_in)

        critic = nn.Dense(128, kernel_init=orthogonal(2), bias_init=constant(0.0))(critic_embedding)
        critic = nn.relu(critic)
        critic = nn.Dense(1, kernel_init=orthogonal(1.0), bias_init=constant(0.0))(critic)

        return critic_hidden_state, jnp.squeeze(critic, axis=-1)


def get_learner_fn(
    env: jumanji.Environment,
    apply_fns: Tuple[RecActorApply, RecCriticApply],
    update_fns: Tuple[optax.TransformUpdateFn, optax.TransformUpdateFn],
    config: Dict,
) -> LearnerFn[RNNLearnerState]:
    """Get the learner function."""

    actor_apply_fn, critic_apply_fn = apply_fns
    actor_update_fn, critic_update_fn = update_fns

    def _update_step(learner_state: RNNLearnerState, _: Any) -> Tuple[RNNLearnerState, Tuple]:
        """A single update of the network.

        This function steps the environment and records the trajectory batch for
        training. It then calculates advantages and targets based on the recorded
        trajectory and updates the actor and critic networks based on the calculated
        losses.

        Args:
            learner_state (NamedTuple):
                - params (Params): The current model parameters.
                - opt_states (OptStates): The current optimizer states.
                - rng (PRNGKey): The random number generator state.
                - env_state (State): The environment state.
                - last_timestep (TimeStep): The last timestep in the current trajectory.
                - last_done (bool): Whether the last timestep was a terminal state.
                - hstates (HiddenStates): The hidden state of the policy and critic RNN.
            _ (Any): The current metrics info.
        """

        def _env_step(
            learner_state: RNNLearnerState, _: Any
        ) -> Tuple[RNNLearnerState, PPOTransition]:
            """Step the environment."""
            (
                params,
                opt_states,
                rng,
                env_state,
                last_timestep,
                last_done,
                hstates,
            ) = learner_state

            rng, policy_rng = jax.random.split(rng)

            # Add a batch dimension to the observation.
            batched_observation = jax.tree_util.tree_map(
                lambda x: x[jnp.newaxis, :], last_timestep.observation
            )
            ac_in = (batched_observation, last_done[:, 0][jnp.newaxis, :])

            # Run the network.
            policy_hidden_state, actor_policy = actor_apply_fn(
                params.actor_params, hstates.policy_hidden_state, ac_in
            )
            critic_hidden_state, value = critic_apply_fn(
                params.critic_params, hstates.critic_hidden_state, ac_in
            )

            # Sample action from the policy and squeeze out the batch dimension.
            action = actor_policy.sample(seed=policy_rng)
            log_prob = actor_policy.log_prob(action)

            action, log_prob, value = (action.squeeze(0), log_prob.squeeze(0), value.squeeze(0))

            # Step the environment.
            env_state, timestep = jax.vmap(env.step, in_axes=(0, 0))(env_state, action)

            # log episode return and length
            done = jax.tree_util.tree_map(
                lambda x: jnp.repeat(x, config["system"]["num_agents"]).reshape(
                    config["arch"]["num_envs"], -1
                ),
                timestep.last(),
            )
            info = {
                "episode_return": env_state.episode_return_info,
                "episode_length": env_state.episode_length_info,
            }

            transition = PPOTransition(
                done, action, value, timestep.reward, log_prob, last_timestep.observation, info
            )
            hstates = HiddenStates(policy_hidden_state, critic_hidden_state)
            learner_state = RNNLearnerState(
                params, opt_states, rng, env_state, timestep, done, hstates
            )
            return learner_state, transition

        # INITIALISE RNN STATE
        initial_hstates = learner_state.hstates

        # STEP ENVIRONMENT FOR ROLLOUT LENGTH
        learner_state, traj_batch = jax.lax.scan(
            _env_step, learner_state, None, config["system"]["rollout_length"]
        )

        # CALCULATE ADVANTAGE
        (
            params,
            opt_states,
            rng,
            env_state,
            last_timestep,
            last_done,
            hstates,
        ) = learner_state

        # Add a batch dimension to the observation.
        batched_last_observation = jax.tree_util.tree_map(
            lambda x: x[jnp.newaxis, :], last_timestep.observation
        )
        ac_in = (batched_last_observation, last_done[:, 0][jnp.newaxis, :])

        # Run the network.
        _, last_val = critic_apply_fn(params.critic_params, hstates.critic_hidden_state, ac_in)

        # Squeeze out the batch dimension and mask out the value of terminal states.
        last_val = last_val.squeeze(0)
        last_val = jnp.where(last_done, jnp.zeros_like(last_val), last_val)

        def _calculate_gae(
            traj_batch: PPOTransition, last_val: chex.Array
        ) -> Tuple[chex.Array, chex.Array]:
            """Calculate the GAE."""

            def _get_advantages(gae_and_next_value: Tuple, transition: PPOTransition) -> Tuple:
                """Calculate the GAE for a single transition."""
                gae, next_value = gae_and_next_value
                done, value, reward = (
                    transition.done,
                    transition.value,
                    transition.reward,
                )
                gamma = config["system"]["gamma"]
                delta = reward + gamma * next_value * (1 - done) - value
                gae = delta + gamma * config["system"]["gae_lambda"] * (1 - done) * gae
                return (gae, value), gae

            _, advantages = jax.lax.scan(
                _get_advantages,
                (jnp.zeros_like(last_val), last_val),
                traj_batch,
                reverse=True,
                unroll=16,
            )
            return advantages, advantages + traj_batch.value

        advantages, targets = _calculate_gae(traj_batch, last_val)

        def _update_epoch(update_state: Tuple, _: Any) -> Tuple:
            """Update the network for a single epoch."""

            def _update_minibatch(train_state: Tuple, batch_info: Tuple) -> Tuple:
                """Update the network for a single minibatch."""

                params, opt_states = train_state
                (
                    init_policy_hstate,
                    init_critic_hstate,
                    traj_batch,
                    advantages,
                    targets,
                ) = batch_info

                def _actor_loss_fn(
                    actor_params: FrozenDict,
                    actor_opt_state: OptState,
                    traj_batch: PPOTransition,
                    gae: chex.Array,
                ) -> Tuple:
                    """Calculate the actor loss."""
                    # RERUN NETWORK
                    obs_and_done = (traj_batch.obs, traj_batch.done[:, :, 0])
                    _, actor_policy = actor_apply_fn(
                        actor_params, init_policy_hstate.squeeze(0), obs_and_done
                    )
                    log_prob = actor_policy.log_prob(traj_batch.action)

                    ratio = jnp.exp(log_prob - traj_batch.log_prob)
                    gae = (gae - gae.mean()) / (gae.std() + 1e-8)
                    loss_actor1 = ratio * gae
                    loss_actor2 = (
                        jnp.clip(
                            ratio,
                            1.0 - config["system"]["clip_eps"],
                            1.0 + config["system"]["clip_eps"],
                        )
                        * gae
                    )
                    loss_actor = -jnp.minimum(loss_actor1, loss_actor2)
                    loss_actor = loss_actor.mean()
                    entropy = actor_policy.entropy().mean()

                    total_loss = loss_actor - config["system"]["ent_coef"] * entropy
                    return total_loss, (loss_actor, entropy)

                def _critic_loss_fn(
                    critic_params: FrozenDict,
                    critic_opt_state: OptState,
                    traj_batch: PPOTransition,
                    targets: chex.Array,
                ) -> Tuple:
                    """Calculate the critic loss."""
                    # RERUN NETWORK
                    obs_and_done = (traj_batch.obs, traj_batch.done[:, :, 0])
                    _, value = critic_apply_fn(
                        critic_params, init_critic_hstate.squeeze(0), obs_and_done
                    )

                    # CALCULATE VALUE LOSS
                    value_pred_clipped = traj_batch.value + (value - traj_batch.value).clip(
                        -config["system"]["clip_eps"], config["system"]["clip_eps"]
                    )
                    value_losses = jnp.square(value - targets)
                    value_losses_clipped = jnp.square(value_pred_clipped - targets)
                    value_loss = 0.5 * jnp.maximum(value_losses, value_losses_clipped).mean()

                    total_loss = config["system"]["vf_coef"] * value_loss
                    return total_loss, (value_loss)

                # CALCULATE ACTOR LOSS
                actor_grad_fn = jax.value_and_grad(_actor_loss_fn, has_aux=True)
                actor_loss_info, actor_grads = actor_grad_fn(
                    params.actor_params, opt_states.actor_opt_state, traj_batch, advantages
                )

                # CALCULATE CRITIC LOSS
                critic_grad_fn = jax.value_and_grad(_critic_loss_fn, has_aux=True)
                critic_loss_info, critic_grads = critic_grad_fn(
                    params.critic_params, opt_states.critic_opt_state, traj_batch, targets
                )

                # Compute the parallel mean (pmean) over the batch.
                # This calculation is inspired by the Anakin architecture demo notebook.
                # available at https://tinyurl.com/26tdzs5x
                # This pmean could be a regular mean as the batch axis is on the same device.
                actor_grads, actor_loss_info = jax.lax.pmean(
                    (actor_grads, actor_loss_info), axis_name="batch"
                )
                # pmean over devices.
                actor_grads, actor_loss_info = jax.lax.pmean(
                    (actor_grads, actor_loss_info), axis_name="device"
                )

                critic_grads, critic_loss_info = jax.lax.pmean(
                    (critic_grads, critic_loss_info), axis_name="batch"
                )
                # pmean over devices.
                critic_grads, critic_loss_info = jax.lax.pmean(
                    (critic_grads, critic_loss_info), axis_name="device"
                )

                # UPDATE ACTOR PARAMS AND OPTIMISER STATE
                actor_updates, actor_new_opt_state = actor_update_fn(
                    actor_grads, opt_states.actor_opt_state
                )
                actor_new_params = optax.apply_updates(params.actor_params, actor_updates)

                # UPDATE CRITIC PARAMS AND OPTIMISER STATE
                critic_updates, critic_new_opt_state = critic_update_fn(
                    critic_grads, opt_states.critic_opt_state
                )
                critic_new_params = optax.apply_updates(params.critic_params, critic_updates)

                new_params = Params(actor_new_params, critic_new_params)
                new_opt_state = OptStates(actor_new_opt_state, critic_new_opt_state)

                # PACK LOSS INFO
                total_loss = actor_loss_info[0] + critic_loss_info[0]
                value_loss = critic_loss_info[1]
                actor_loss = actor_loss_info[1][0]
                entropy = actor_loss_info[1][1]
                loss_info = (
                    total_loss,
                    (value_loss, actor_loss, entropy),
                )

                return (new_params, new_opt_state), loss_info

            (
                params,
                opt_states,
                init_hstates,
                traj_batch,
                advantages,
                targets,
                rng,
            ) = update_state
            init_policy_hstate, init_critic_hstate = init_hstates
            rng, shuffle_rng = jax.random.split(rng)

            # SHUFFLE MINIBATCHES
            permutation = jax.random.permutation(shuffle_rng, config["arch"]["num_envs"])
            batch = (
                init_policy_hstate,
                init_critic_hstate,
                traj_batch,
                advantages,
                targets,
            )
            shuffled_batch = jax.tree_util.tree_map(
                lambda x: jnp.take(x, permutation, axis=1), batch
            )
            reshaped_batch = jax.tree_util.tree_map(
                lambda x: jnp.reshape(
                    x, (x.shape[0], config["system"]["num_minibatches"], -1, *x.shape[2:])
                ),
                shuffled_batch,
            )
            minibatches = jax.tree_util.tree_map(lambda x: jnp.swapaxes(x, 1, 0), reshaped_batch)

            # UPDATE MINIBATCHES
            (params, opt_states), loss_info = jax.lax.scan(
                _update_minibatch, (params, opt_states), minibatches
            )

            update_state = (
                params,
                opt_states,
                init_hstates,
                traj_batch,
                advantages,
                targets,
                rng,
            )
            return update_state, loss_info

        init_hstates = jax.tree_util.tree_map(lambda x: x[None, :], initial_hstates)
        update_state = (
            params,
            opt_states,
            init_hstates,
            traj_batch,
            advantages,
            targets,
            rng,
        )

        # UPDATE EPOCHS
        update_state, loss_info = jax.lax.scan(
            _update_epoch, update_state, None, config["system"]["ppo_epochs"]
        )

        params, opt_states, _, traj_batch, advantages, targets, rng = update_state
        learner_state = RNNLearnerState(
            params,
            opt_states,
            rng,
            env_state,
            last_timestep,
            last_done,
            hstates,
        )
        metric = traj_batch.info
        return learner_state, (metric, loss_info)

    def learner_fn(learner_state: RNNLearnerState) -> ExperimentOutput[RNNLearnerState]:
        """Learner function.

        This function represents the learner, it updates the network parameters
        by iteratively applying the `_update_step` function for a fixed number of
        updates. The `_update_step` function is vectorized over a batch of inputs.

        Args:
            learner_state (NamedTuple):
                - params (Params): The initial model parameters.
                - opt_states (OptStates): The initial optimizer states.
                - rng (chex.PRNGKey): The random number generator state.
                - env_state (LogEnvState): The environment state.
                - timesteps (TimeStep): The initial timestep in the initial trajectory.
                - dones (bool): Whether the initial timestep was a terminal state.
                - hstates (HiddenStates): The hidden state of the policy and critic RNN.
        """

        batched_update_step = jax.vmap(_update_step, in_axes=(0, None), axis_name="batch")

        learner_state, (metric, loss_info) = jax.lax.scan(
            batched_update_step, learner_state, None, config["system"]["num_updates_per_eval"]
        )
        total_loss, (value_loss, loss_actor, entropy) = loss_info
        return ExperimentOutput(
            learner_state=learner_state,
            episodes_info=metric,
            total_loss=total_loss,
            value_loss=value_loss,
            loss_actor=loss_actor,
            entropy=entropy,
        )

    return learner_fn


def learner_setup(
    env: Environment, rngs: chex.Array, config: Dict
) -> Tuple[LearnerFn[RNNLearnerState], Actor, RNNLearnerState]:
    """Initialise learner_fn, network, optimiser, environment and states."""
    # Get available TPU cores.
    n_devices = len(jax.devices())
    # Get number of actions and agents.
    num_actions = int(env.action_spec().num_values[0])
    num_agents = env.action_spec().shape[0]
    config["system"]["num_agents"] = num_agents
    config["system"]["num_actions"] = num_actions

    # PRNG keys.
    rng, rng_p = rngs

    # Define network and optimiser.
    actor_network = Actor(config["system"]["num_actions"])
    critic_network = Critic()
    actor_optim = optax.chain(
        optax.clip_by_global_norm(config["system"]["max_grad_norm"]),
        optax.adam(config["system"]["actor_lr"], eps=1e-5),
    )
    critic_optim = optax.chain(
        optax.clip_by_global_norm(config["system"]["max_grad_norm"]),
        optax.adam(config["system"]["critic_lr"], eps=1e-5),
    )

    # Initialise observation: Select only obs for a single agent.
    init_obs = env.observation_spec().generate_value()
    # init_obs = jax.tree_util.tree_map(lambda x: x[0], init_obs)
    init_obs = jax.tree_util.tree_map(
        lambda x: jnp.repeat(x[jnp.newaxis, ...], config["arch"]["num_envs"], axis=0),
        init_obs,
    )
    init_obs = jax.tree_util.tree_map(lambda x: x[None, ...], init_obs)

    # Select only a single agent
    init_done = jnp.zeros((1, config["arch"]["num_envs"]), dtype=bool)
    init_obs_single = ObservationGlobalState(
        agents_view=init_obs.agents_view[:, :, 0, :],
        action_mask=init_obs.action_mask[:, :, 0, :],
        global_state=init_obs.global_state[:, :, 0, :],
        step_count=init_obs.step_count[:, 0],
    )

    init_single = (init_obs_single, init_done)

    # Initialise hidden state.
    init_policy_hstate = ScannedRNN.initialize_carry((config["arch"]["num_envs"]), 128)
    init_critic_hstate = ScannedRNN.initialize_carry((config["arch"]["num_envs"]), 128)

    # initialise params and optimiser state.
    actor_params = actor_network.init(rng_p, init_policy_hstate, init_single)
    actor_opt_state = actor_optim.init(actor_params)
    critic_params = critic_network.init(rng_p, init_critic_hstate, init_single)
    critic_opt_state = critic_optim.init(critic_params)

    # Vmap network apply function over number of agents.
    vmapped_actor_network_apply_fn = jax.vmap(
        actor_network.apply,
        in_axes=(None, 1, (2, None)),
        out_axes=(1, 2),
    )
    # Vmap network apply function over number of agents.
    vmapped_critic_network_apply_fn = jax.vmap(
        critic_network.apply,
        in_axes=(None, 1, (2, None)),
        out_axes=(1, 2),
    )

    # Get network apply functions and optimiser updates.
    apply_fns = (vmapped_actor_network_apply_fn, vmapped_critic_network_apply_fn)
    update_fns = (actor_optim.update, critic_optim.update)

    # Get batched iterated update and replicate it to pmap it over cores.
    learn = get_learner_fn(env, apply_fns, update_fns, config)
    learn = jax.pmap(learn, axis_name="device")

    # Broadcast params and optimiser state to cores and batch.
    broadcast = lambda x: jnp.broadcast_to(
        x, (n_devices, config["system"]["update_batch_size"]) + x.shape
    )
    actor_params = jax.tree_map(broadcast, actor_params)
    actor_opt_state = jax.tree_map(broadcast, actor_opt_state)
    critic_params = jax.tree_map(broadcast, critic_params)
    critic_opt_state = jax.tree_map(broadcast, critic_opt_state)

    # Duplicate the hidden state for each agent.
    init_policy_hstate = jnp.expand_dims(init_policy_hstate, axis=1)
    init_policy_hstate = jnp.tile(init_policy_hstate, (1, config["system"]["num_agents"], 1))
    policy_hstates = jax.tree_map(broadcast, init_policy_hstate)

    init_critic_hstate = jnp.expand_dims(init_critic_hstate, axis=1)
    init_critic_hstate = jnp.tile(init_critic_hstate, (1, config["system"]["num_agents"], 1))
    critic_hstates = jax.tree_map(broadcast, init_critic_hstate)

    # Initialise environment states and timesteps.
    rng, *env_rngs = jax.random.split(
        rng, n_devices * config["system"]["update_batch_size"] * config["arch"]["num_envs"] + 1
    )
    env_states, timesteps = jax.vmap(env.reset, in_axes=(0))(
        jnp.stack(env_rngs),
    )

    # Split rngs for each core.
    rng, *step_rngs = jax.random.split(rng, n_devices * config["system"]["update_batch_size"] + 1)

    # Add dimension to pmap over.
    reshape_step_rngs = lambda x: x.reshape(
        (n_devices, config["system"]["update_batch_size"]) + x.shape[1:]
    )
    step_rngs = reshape_step_rngs(jnp.stack(step_rngs))
    reshape_states = lambda x: x.reshape(
        (n_devices, config["system"]["update_batch_size"], config["arch"]["num_envs"]) + x.shape[1:]
    )
    env_states = jax.tree_util.tree_map(reshape_states, env_states)
    timesteps = jax.tree_util.tree_map(reshape_states, timesteps)

    # Initialise dones.
    dones = jnp.zeros(
        (
            n_devices,
            config["system"]["update_batch_size"],
            config["arch"]["num_envs"],
            config["system"]["num_agents"],
        ),
        dtype=bool,
    )
    hstates = HiddenStates(policy_hstates, critic_hstates)
    params = Params(actor_params, critic_params)
    opt_states = OptStates(actor_opt_state, critic_opt_state)
    init_learner_state = RNNLearnerState(
        params, opt_states, step_rngs, env_states, timesteps, dones, hstates
    )
    return learn, actor_network, init_learner_state


def run_experiment(_config: Dict) -> None:
    """Runs experiment."""
    # Logger setup
    config = copy.deepcopy(_config)
    log = logger_setup(config)

    # Create envs
    generator = RandomGenerator(**config["env"]["rware_scenario"]["task_config"])
    env = jumanji.make(config["env"]["env_name"], generator=generator)
    env = GlobalStateWrapper(MultiAgentWrapper(env))
    # Add agent id to observation.
    if config["system"]["add_agent_id"]:
        env = AgentIDWrapper(env=env, has_global_state=True)
    env = AutoResetWrapper(env)
    env = LogWrapper(env)
    eval_env = jumanji.make(config["env"]["env_name"], generator=generator)
    eval_env = GlobalStateWrapper(MultiAgentWrapper(eval_env))
    if config["system"]["add_agent_id"]:
        eval_env = AgentIDWrapper(env=eval_env, has_global_state=True)

    # PRNG keys.
    rng, rng_e, rng_p = jax.random.split(jax.random.PRNGKey(config["system"]["seed"]), num=3)

    # Setup learner.
    learn, actor_network, learner_state = learner_setup(env, (rng, rng_p), config)

    # Setup evaluator.
    evaluator, absolute_metric_evaluator, (trained_params, eval_rngs) = evaluator_setup(
        eval_env=eval_env,
        rng_e=rng_e,
        network=actor_network,
        params=learner_state.params.actor_params,
        config=config,
        use_recurrent_net=True,
        scanned_rnn=ScannedRNN,
    )

    # Calculate total timesteps.
    n_devices = len(jax.devices())
    config["arch"]["devices"] = jax.devices()

    config["system"]["num_updates_per_eval"] = (
        config["system"]["num_updates"] // config["arch"]["num_evaluation"]
    )
    steps_per_rollout = (
        n_devices
        * config["system"]["num_updates_per_eval"]
        * config["system"]["rollout_length"]
        * config["system"]["update_batch_size"]
        * config["arch"]["num_envs"]
    )
    # Get total_timesteps
    config["system"]["total_timesteps"] = (
        n_devices
        * config["system"]["num_updates"]
        * config["system"]["rollout_length"]
        * config["system"]["update_batch_size"]
        * config["arch"]["num_envs"]
    )
    pprint(config)

    # Set up checkpointer
    save_checkpoint = config["logger"]["checkpointing"]["save_model"]
    if save_checkpoint:
        checkpointer = Checkpointer(
            metadata=config,  # Save all config as metadata in the checkpoint
            model_name=config["logger"]["system_name"],
            **config["logger"]["checkpointing"]["save_args"],  # Checkpoint args
        )

    if config["logger"]["checkpointing"]["load_model"]:
        loaded_checkpoint = Checkpointer(
            model_name=config["logger"]["system_name"],
            **config["logger"]["checkpointing"]["load_args"],  # Other checkpoint args
        )
        # Restore the learner state from the checkpoint
        learner_state_reloaded = loaded_checkpoint.restore_learner_state(
            unreplicated_input_learner_state=jax_utils.unreplicate(learner_state)
        )
        # Overwrite learner state with reloaded state, and replicate across devices.
        learner_state = jax.device_put_replicated(learner_state_reloaded, jax.devices())

    # Run experiment for a total number of evaluations.
    max_episode_return = jnp.float32(0.0)
    best_params = None
    for i in range(config["arch"]["num_evaluation"]):
        # Train.
        start_time = time.time()
        learner_output = learn(learner_state)
        jax.block_until_ready(learner_output)

        # Log the results of the training.
        elapsed_time = time.time() - start_time
        learner_output.episodes_info["steps_per_second"] = steps_per_rollout / elapsed_time
        log(
            metrics=learner_output,
            t_env=steps_per_rollout * (i + 1),
            trainer_metric=True,
        )

        # Prepare for evaluation.
        start_time = time.time()
        trained_params = jax.tree_util.tree_map(
            lambda x: x[:, 0, ...],
            learner_output.learner_state.params.actor_params,  # Select only actor params
        )
        rng_e, *eval_rngs = jax.random.split(rng_e, n_devices + 1)
        eval_rngs = jnp.stack(eval_rngs)
        eval_rngs = eval_rngs.reshape(n_devices, -1)

        # Evaluate.
        evaluator_output = evaluator(trained_params, eval_rngs)
        jax.block_until_ready(evaluator_output)

        # Log the results of the evaluation.
        elapsed_time = time.time() - start_time
        evaluator_output.episodes_info["steps_per_second"] = steps_per_rollout / elapsed_time
        episode_return = log(
            metrics=evaluator_output,
            t_env=steps_per_rollout * (i + 1),
            eval_step=i,
        )

        if save_checkpoint:
            # Save checkpoint of learner state
            checkpointer.save(
                timestep=steps_per_rollout * (i + 1),
                unreplicated_learner_state=jax_utils.unreplicate(learner_output.learner_state),
                episode_return=episode_return,
            )

        if config["arch"]["absolute_metric"] and max_episode_return <= episode_return:
            best_params = copy.deepcopy(trained_params)
            max_episode_return = episode_return

        # Update runner state to continue training.
        learner_state = learner_output.learner_state

    # Measure absolute metric.
    if config["arch"]["absolute_metric"]:
        start_time = time.time()

        rng_e, *eval_rngs = jax.random.split(rng_e, n_devices + 1)
        eval_rngs = jnp.stack(eval_rngs)
        eval_rngs = eval_rngs.reshape(n_devices, -1)

        evaluator_output = absolute_metric_evaluator(best_params, eval_rngs)
        jax.block_until_ready(evaluator_output)

        elapsed_time = time.time() - start_time
        evaluator_output.episodes_info["steps_per_second"] = steps_per_rollout / elapsed_time
        log(
            metrics=evaluator_output,
            t_env=steps_per_rollout * (i + 1),
            absolute_metric=True,
        )


@hydra.main(config_path="../configs", config_name="default_rec_mappo.yaml", version_base="1.2")
def hydra_entry_point(cfg: DictConfig) -> None:
    """Experiment entry point."""
    # Convert config to python dict.
    cfg: Dict = OmegaConf.to_container(cfg, resolve=True)

    # Run experiment.
    run_experiment(cfg)

    print(f"{Fore.CYAN}{Style.BRIGHT}Recurrent MAPPO experiment completed{Style.RESET_ALL}")


if __name__ == "__main__":
    hydra_entry_point()<|MERGE_RESOLUTION|>--- conflicted
+++ resolved
@@ -53,11 +53,7 @@
     RNNLearnerState,
 )
 from mava.utils.checkpointing import Checkpointer
-<<<<<<< HEAD
-from mava.wrappers.jumanji import MultiAgentWrapper
-=======
 from mava.wrappers.jumanji import RwareWrapper
->>>>>>> 074e284d
 from mava.wrappers.shared import AgentIDWrapper, GlobalStateWrapper, LogWrapper
 
 
