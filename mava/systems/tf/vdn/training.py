--- conflicted
+++ resolved
@@ -50,11 +50,7 @@
         dataset: tf.data.Dataset,
         optimizer: Union[snt.Optimizer, Dict[str, snt.Optimizer]],
         discount: float,
-<<<<<<< HEAD
-        agent_net_config: Dict[str, str],
-=======
         agent_net_keys: Dict[str, str],
->>>>>>> e57a3f43
         exploration_scheduler: LinearExplorationScheduler,
         communication_module: Optional[BaseCommunicationModule] = None,
         max_gradient_norm: float = None,
@@ -79,11 +75,7 @@
             optimizer (Union[snt.Optimizer, Dict[str, snt.Optimizer]]): type of
                 optimizer for updating the parameters of the networks.
             discount (float): discount factor for TD updates.
-<<<<<<< HEAD
-            agent_net_config: (dict, optional): specifies what network each agent uses.
-=======
             agent_net_keys: (dict, optional): specifies what network each agent uses.
->>>>>>> e57a3f43
                 Defaults to {}.
             exploration_scheduler (LinearExplorationScheduler): function specifying a
                 decaying scheduler for epsilon exploration.
@@ -114,11 +106,7 @@
             dataset=dataset,
             optimizer=optimizer,
             discount=discount,
-<<<<<<< HEAD
-            agent_net_config=agent_net_config,
-=======
             agent_net_keys=agent_net_keys,
->>>>>>> e57a3f43
             exploration_scheduler=exploration_scheduler,
             communication_module=communication_module,
             max_gradient_norm=max_gradient_norm,
@@ -173,11 +161,7 @@
             q_acts = []  # Q vals
             q_targets = []  # Target Q vals
             for agent in self._agents:
-<<<<<<< HEAD
-                agent_key = self._agent_net_config[agent]
-=======
                 agent_key = self._agent_net_keys[agent]
->>>>>>> e57a3f43
 
                 o_tm1_feed, o_t_feed, a_tm1_feed = self._get_feed(
                     o_tm1, o_t, a_tm1, agent
@@ -231,11 +215,7 @@
 
         # Calculate the gradients and update the networks
         for agent in self._agents:
-<<<<<<< HEAD
-            agent_key = self._agent_net_config[agent]
-=======
             agent_key = self._agent_net_keys[agent]
->>>>>>> e57a3f43
             # Get trainable variables.
             trainable_variables = self._q_networks[agent_key].trainable_variables
 
