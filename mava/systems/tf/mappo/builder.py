# python3
# Copyright 2021 [...placeholder...]. All rights reserved.
#
# Licensed under the Apache License, Version 2.0 (the "License");
# you may not use this file except in compliance with the License.
# You may obtain a copy of the License at
#
#     http://www.apache.org/licenses/LICENSE-2.0
#
# Unless required by applicable law or agreed to in writing, software
# distributed under the License is distributed on an "AS IS" BASIS,
# WITHOUT WARRANTIES OR CONDITIONS OF ANY KIND, either express or implied.
# See the License for the specific language governing permissions and
# limitations under the License.

"""MAPPO builder and config."""
import dataclasses
from typing import Dict, Iterator, List, Optional, Type

import reverb
import sonnet as snt
import tensorflow as tf
from acme import types as acme_types
from acme.tf import utils as tf2_utils
from acme.tf import variable_utils
from acme.utils import counting

from mava import adders, core, specs, types
from mava.adders import reverb as reverb_adders
from mava.systems.builders import SystemBuilder
from mava.systems.tf.mappo import execution, training
from mava.wrappers import DetailedTrainerStatistics, NetworkStatisticsActorCritic


@dataclasses.dataclass
class MAPPOConfig:
    """Configuration options for the MAPPO system
    Args:
        environment_spec: environment specs.
        sequence_length: length of the sequences in the queue.
        sequence_period: amount of overlap between sequences added to the queue.
        discount: discount factor (Always between 0 and 1).
        lambda_gae: scalar determining the mix of bootstrapping
            vs further accumulation of multi-step returns at each timestep.
            See `High-Dimensional Continuous Control Using Generalized
            Advantage Estimation` for more information.
        clipping_epsilon: Hyper-parameter for clipping in the policy
            objective. Roughly: how far can the new policy go from
            the old policy while still profiting? The new policy can
            still go farther than the clip_ratio says, but it doesn’t
            help on the objective anymore.
        max_queue_size: maximum number of items in the queue.
        batch_size: size of the mini-batches.
        critic_optimizer: optimizer for the critic.
        policy_optimizer: optimizer for the policy.
        entropy_cost: contribution of entropy regularization to the total loss.
        baseline_cost: contribution of the value loss to the total loss.
        max_abs_reward: max reward. If not None, the reward on which the agent
            is trained will be clipped between -max_abs_reward and max_abs_reward.
        max_gradient_norm: gradient normalization.
        replay_table_name: string indicating what name to give the replay table.
    """

    environment_spec: specs.EnvironmentSpec
    policy_optimizer: snt.Optimizer
    critic_optimizer: snt.Optimizer
    sequence_length: int = 10
    sequence_period: int = 5
    shared_weights: bool = False
    discount: float = 0.99
    lambda_gae: float = 0.95
    max_queue_size: int = 100_000
    executor_variable_update_period: int = 100
    batch_size: int = 32
    entropy_cost: float = 0.01
    baseline_cost: float = 0.5
    clipping_epsilon: float = 0.1
    max_gradient_norm: Optional[float] = None
    checkpoint: bool = True
    checkpoint_subpath: str = "~/mava/"
    replay_table_name: str = reverb_adders.DEFAULT_PRIORITY_TABLE


class MAPPOBuilder(SystemBuilder):

    """Builder for MAPPO which constructs individual components of the system."""

    """Defines an interface for defining the components of a MARL system.
      Implementations of this interface contain a complete specification of a
      concrete MARL system. An instance of this class can be used to build a
      MARL system which interacts with the environment either locally or in a
      distributed setup.
      """

    def __init__(
        self,
        config: MAPPOConfig,
        trainer_fn: Type[training.MAPPOTrainer] = training.MAPPOTrainer,
        executor_fn: Type[core.Executor] = execution.MAPPOFeedForwardExecutor,
    ):
        """Args:
        config: Configuration options for the MAPPO system.
        policy_networks: ...
        trainer_fn: ...
        """

        self._config = config
        self._agents = self._config.environment_spec.get_agent_ids()
        self._agent_types = self._config.environment_spec.get_agent_types()
        self._trainer_fn = trainer_fn
        self._executor_fn = executor_fn

    def make_replay_tables(
        self,
        environment_spec: specs.MAEnvironmentSpec,
    ) -> List[reverb.Table]:
        """Create tables to insert data into."""
        agent_specs = environment_spec.get_agent_specs()
        extras_spec: Dict[str, Dict[str, acme_types.NestedArray]] = {"log_probs": {}}

        for agent, spec in agent_specs.items():
            # Make dummy log_probs
            extras_spec["log_probs"][agent] = tf.ones(shape=(1,), dtype=tf.float32)

        # Squeeze the batch dim.
        extras_spec = tf2_utils.squeeze_batch_dim(extras_spec)

        replay_table = reverb.Table.queue(
            name=self._config.replay_table_name,
            max_size=self._config.max_queue_size,
            signature=reverb_adders.ParallelSequenceAdder.signature(
                environment_spec, extras_spec=extras_spec
            ),
        )

        return [replay_table]

    def make_dataset_iterator(
        self,
        replay_client: reverb.Client,
    ) -> Iterator[reverb.ReplaySample]:
        """Create a dataset iterator to use for learning/updating the system.
        Args:
          replay_client: ...
        """
        # Create tensorflow dataset to interface with reverb
        dataset = reverb.ReplayDataset.from_table_signature(
            server_address=replay_client.server_address,
            table=self._config.replay_table_name,
            max_in_flight_samples_per_worker=1,
            sequence_length=self._config.sequence_length,
            emit_timesteps=False,
        )

        # Batching
        dataset = dataset.batch(self._config.batch_size, drop_remainder=True)

        return iter(dataset)

    def make_adder(
        self,
        replay_client: reverb.Client,
    ) -> Optional[adders.ParallelAdder]:
        """Create an adder which records data generated by the executor/environment.
        Args:
          replay_client: a Reverb client which points to the replay server.
        """
        return reverb_adders.ParallelSequenceAdder(
            client=replay_client,
            period=self._config.sequence_period,
            sequence_length=self._config.sequence_length,
            use_next_extras=False,
        )

    def make_executor(
        self,
        policy_networks: Dict[str, Dict[str, snt.Module]],
        adder: Optional[adders.ParallelAdder] = None,
        variable_source: Optional[core.VariableSource] = None,
    ) -> core.Executor:

        """Create an executor instance.
        Args:
            policy_networks: a struct of instance of all the different networks.
            adder: how data is recorded (e.g. added to replay).
            variable_source: a source providing the necessary executor parameters.
        """

        variable_client = None
        if variable_source:
            # Create policy variables.
            variables = {}
            for network_key in policy_networks.keys():
                variables[network_key] = policy_networks[network_key].variables  # type: ignore # noqa: E501

            # Get new policy variables.
            # TODO Should the variable update period be in the MAPPO config?
            variable_client = variable_utils.VariableClient(
                client=variable_source,
                variables={"policy": variables},
                update_period=self._config.executor_variable_update_period,
            )

            # Make sure not to use a random policy after checkpoint restoration by
            # assigning variables before running the environment loop.
            variable_client.update_and_wait()

        # Create the executor which defines how agents take actions.
        return self._executor_fn(
            policy_networks=policy_networks,
            shared_weights=self._config.shared_weights,
            variable_client=variable_client,
            adder=adder,
        )

    def make_trainer(
        self,
        networks: Dict[str, Dict[str, snt.Module]],
        dataset: Iterator[reverb.ReplaySample],
        replay_client: Optional[reverb.Client] = None,
        counter: Optional[counting.Counter] = None,
        logger: Optional[types.NestedLogger] = None,
    ) -> core.Trainer:
        """Creates an instance of the trainer.
        Args:
            networks: a struct describing the networks needed by the trainer; this can
                be specific to the trainer in question.
            dataset: iterator over samples from replay.
            replay_client: client which allows communication with replay, e.g. in
                order to update priorities.
            counter: a Counter which allows for recording of counts (trainer steps,
                executor steps, etc.) distributed throughout the system.
            logger: Logger object for logging metadata.
            checkpoint: bool controlling whether the trainer checkpoints itself.
        """
        agents = self._agents
        agent_types = self._agent_types
        shared_weights = self._config.shared_weights

        observation_networks = networks["observations"]
        policy_networks = networks["policies"]
        critic_networks = networks["critics"]

        # The learner updates the parameters (and initializes them).
        trainer = self._trainer_fn(
            agents=agents,
            agent_types=agent_types,
            observation_networks=observation_networks,
            policy_networks=policy_networks,
            critic_networks=critic_networks,
            dataset=dataset,
            shared_weights=shared_weights,
            critic_optimizer=self._config.critic_optimizer,
            policy_optimizer=self._config.policy_optimizer,
            discount=self._config.discount,
            lambda_gae=self._config.lambda_gae,
            entropy_cost=self._config.entropy_cost,
            baseline_cost=self._config.baseline_cost,
            clipping_epsilon=self._config.clipping_epsilon,
            max_gradient_norm=self._config.max_gradient_norm,
            counter=counter,
            logger=logger,
            checkpoint=self._config.checkpoint,
            checkpoint_subpath=self._config.checkpoint_subpath,
        )

<<<<<<< HEAD
        trainer = NetworkStatisticsActorCritic(trainer)  # type: ignore

=======
>>>>>>> 27f98075
        trainer = DetailedTrainerStatistics(  # type: ignore
            trainer, metrics=["policy_loss", "critic_loss"]
        )

        return trainer<|MERGE_RESOLUTION|>--- conflicted
+++ resolved
@@ -264,11 +264,8 @@
             checkpoint_subpath=self._config.checkpoint_subpath,
         )
 
-<<<<<<< HEAD
         trainer = NetworkStatisticsActorCritic(trainer)  # type: ignore
 
-=======
->>>>>>> 27f98075
         trainer = DetailedTrainerStatistics(  # type: ignore
             trainer, metrics=["policy_loss", "critic_loss"]
         )
