# python3
# Copyright 2021 InstaDeep Ltd. All rights reserved.
#
# Licensed under the Apache License, Version 2.0 (the "License");
# you may not use this file except in compliance with the License.
# You may obtain a copy of the License at
#
#     http://www.apache.org/licenses/LICENSE-2.0
#
# Unless required by applicable law or agreed to in writing, software
# distributed under the License is distributed on an "AS IS" BASIS,
# WITHOUT WARRANTIES OR CONDITIONS OF ANY KIND, either express or implied.
# See the License for the specific language governing permissions and
# limitations under the License.

"""MAPPO system executor implementation."""

from typing import Any, Dict, Optional, Tuple

import dm_env
import numpy as np
import sonnet as snt
import tensorflow as tf
import tensorflow_probability as tfp
from acme import types
from acme.tf import utils as tf2_utils
from acme.tf import variable_utils as tf2_variable_utils

from mava import adders, core

tfd = tfp.distributions


class MAPPOFeedForwardExecutor(core.Executor):
    """A feed-forward executor.
    An executor based on a feed-forward policy for each agent in the system.
    """

    def __init__(
        self,
        policy_networks: Dict[str, snt.Module],
        agent_net_config: Dict[str, str],
        adder: Optional[adders.ParallelAdder] = None,
        variable_client: Optional[tf2_variable_utils.VariableClient] = None,
    ):
        """Initialise the system executor

        Args:
            policy_networks (Dict[str, snt.Module]): policy networks for each agent in
                the system.
            agent_net_config: (dict, optional): specifies what network each agent uses.
                Defaults to {}.
            adder (Optional[adders.ParallelAdder], optional): adder which sends data
                to a replay buffer. Defaults to None.
            variable_client (Optional[tf2_variable_utils.VariableClient], optional):
                client to copy weights from the trainer. Defaults to None.
<<<<<<< HEAD
            agent_net_config (Dict[str, Any]): specifies what network each agent uses.
=======
>>>>>>> 2174e862
        """

        # Store these for later use.
        self._adder = adder
        self._variable_client = variable_client
        self._policy_networks = policy_networks
        self._agent_net_config = agent_net_config
        self._prev_log_probs: Dict[str, Any] = {}

    @tf.function
    def _policy(
        self,
        agent: str,
        observation: types.NestedTensor,
    ) -> Tuple[types.NestedTensor, types.NestedTensor]:
        """Agent specific policy function

        Args:
            agent (str): agent id
            observation (types.NestedTensor): observation tensor received from the
                environment.

        Returns:
            Tuple[types.NestedTensor, types.NestedTensor]: log probabilities and action
        """

        # Index network either on agent type or on agent id.
        network_key = self._agent_net_config[agent]

        # Add a dummy batch dimension and as a side effect convert numpy to TF.
        observation = tf2_utils.add_batch_dim(observation.observation)

        # Compute the policy, conditioned on the observation.
        policy = self._policy_networks[network_key](observation)

        # Sample from the policy and compute the log likelihood.
        action = policy.sample()
        log_prob = policy.log_prob(action)

        # Cast for compatibility with reverb.
        # sample() returns a 'int32', which is a problem.
        if isinstance(policy, tfp.distributions.Categorical):
            action = tf.cast(action, "int64")

        return log_prob, action

    def select_action(
        self, agent: str, observation: types.NestedArray
    ) -> types.NestedArray:
        """select an action for a single agent in the system

        Args:
            agent (str): agent id.
            observation (types.NestedArray): observation tensor received from the
                environment.

        Returns:
            types.NestedArray: agent action
        """

        # Step the recurrent policy/value network forward
        # given the current observation and state.
        self._prev_log_probs[agent], action = self._policy(agent, observation)

        # Return a numpy array with squeezed out batch dimension.
        action = tf2_utils.to_numpy_squeeze(action)

        # TODO(Kale-ab) : Remove. This is for debugging.
        if np.isnan(action).any():
            print(
                f"Value error- Log Probs:{self._prev_log_probs[agent]} Action: {action} "  # noqa: E501
            )

        return action

    def select_actions(
        self, observations: Dict[str, types.NestedArray]
    ) -> Dict[str, types.NestedArray]:
        """select the actions for all agents in the system

        Args:
           observations (Dict[str, types.NestedArray]): agent observations from the
                environment.

        Returns:
            Dict[str, types.NestedArray]: actions and policies for all agents in
                the system.
        """

        actions = {}
        for agent, observation in observations.items():
            action = self.select_action(agent, observation)
            actions[agent] = action

        return actions

    def observe_first(
        self,
        timestep: dm_env.TimeStep,
        extras: Dict[str, types.NestedArray] = {},
    ) -> None:
        """record first observed timestep from the environment

        Args:
            timestep (dm_env.TimeStep): data emitted by an environment at first step of
                interaction.
            extras (Dict[str, types.NestedArray], optional): possible extra information
                to record during the first step. Defaults to {}.
        """

        if self._adder:
            self._adder.add_first(timestep)

    def observe(
        self,
        actions: Dict[str, types.NestedArray],
        next_timestep: dm_env.TimeStep,
        next_extras: Dict[str, types.NestedArray] = {},
    ) -> None:
        """record observed timestep from the environment

        Args:
            actions (Dict[str, types.NestedArray]): system agents' actions.
            next_timestep (dm_env.TimeStep): data emitted by an environment during
                interaction.
            next_extras (Dict[str, types.NestedArray], optional): possible extra
                information to record during the transition. Defaults to {}.
        """

        if not self._adder:
            return

        next_extras.update({"log_probs": self._prev_log_probs})

        next_extras = tf2_utils.to_numpy_squeeze(next_extras)

        self._adder.add(actions, next_timestep, next_extras)

    def update(self, wait: bool = False) -> None:
        """update executor variables

        Args:
            wait (bool, optional): whether to stall the executor's request for new
                variables. Defaults to False.
        """

        if self._variable_client:
            self._variable_client.update(wait)<|MERGE_RESOLUTION|>--- conflicted
+++ resolved
@@ -54,10 +54,6 @@
                 to a replay buffer. Defaults to None.
             variable_client (Optional[tf2_variable_utils.VariableClient], optional):
                 client to copy weights from the trainer. Defaults to None.
-<<<<<<< HEAD
-            agent_net_config (Dict[str, Any]): specifies what network each agent uses.
-=======
->>>>>>> 2174e862
         """
 
         # Store these for later use.
