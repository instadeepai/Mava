--- conflicted
+++ resolved
@@ -60,9 +60,11 @@
                 to a replay buffer. Defaults to None.
             variable_client (Optional[tf2_variable_utils.VariableClient], optional):
                 client to copy weights from the trainer. Defaults to None.
-<<<<<<< HEAD
             agent_net_keys: (dict, optional): specifies what network each agent uses.
                 Defaults to {}.
+            evaluator (bool, optional): whether the executor will be used for
+                evaluation. Defaults to False.
+            interval: interval that evaluations are run at.
         """
         self._agent_specs = agent_specs
         self._network_sampling_setup = network_sampling_setup
@@ -75,12 +77,6 @@
             adder=adder,
             variable_client=variable_client,
         )
-=======
-            evaluator (bool, optional): whether the executor will be used for
-                evaluation. Defaults to False.
-            interval: interval that evaluations are run at.
-        """
-
         # Store these for later use.
         self._adder = adder
         self._variable_client = variable_client
@@ -89,7 +85,6 @@
         self._prev_log_probs: Dict[str, Any] = {}
         self._interval = interval
         self._evaluator = evaluator
->>>>>>> d14f111c
 
     @tf.function
     def _policy(
