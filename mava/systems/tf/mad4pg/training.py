--- conflicted
+++ resolved
@@ -64,11 +64,7 @@
         dataset: tf.data.Dataset,
         observation_networks: Dict[str, snt.Module],
         target_observation_networks: Dict[str, snt.Module],
-<<<<<<< HEAD
-        agent_net_config: Dict[str, str],
-=======
         agent_net_keys: Dict[str, str],
->>>>>>> e57a3f43
         max_gradient_norm: float = None,
         counter: counting.Counter = None,
         logger: loggers.Logger = None,
@@ -101,11 +97,7 @@
                 extraction from raw observation.
             target_observation_networks (Dict[str, snt.Module]): target observation
                 network.
-<<<<<<< HEAD
-            agent_net_config: (dict, optional): specifies what network each agent uses.
-=======
             agent_net_keys: (dict, optional): specifies what network each agent uses.
->>>>>>> e57a3f43
                 Defaults to {}.
             max_gradient_norm (float, optional): maximum allowed norm for gradients
                 before clipping is applied. Defaults to None.
@@ -134,11 +126,7 @@
             dataset=dataset,
             observation_networks=observation_networks,
             target_observation_networks=target_observation_networks,
-<<<<<<< HEAD
-            agent_net_config=agent_net_config,
-=======
             agent_net_keys=agent_net_keys,
->>>>>>> e57a3f43
             max_gradient_norm=max_gradient_norm,
             counter=counter,
             logger=logger,
@@ -175,11 +163,7 @@
             a_t = self._target_policy_actions(o_t_trans)
 
             for agent in self._agents:
-<<<<<<< HEAD
-                agent_key = self._agent_net_config[agent]
-=======
                 agent_key = self._agent_net_keys[agent]
->>>>>>> e57a3f43
 
                 # Get critic feed
                 o_tm1_feed, o_t_feed, a_tm1_feed, a_t_feed = self._get_critic_feed(
@@ -250,11 +234,7 @@
         dataset: tf.data.Dataset,
         observation_networks: Dict[str, snt.Module],
         target_observation_networks: Dict[str, snt.Module],
-<<<<<<< HEAD
-        agent_net_config: Dict[str, str],
-=======
         agent_net_keys: Dict[str, str],
->>>>>>> e57a3f43
         max_gradient_norm: float = None,
         counter: counting.Counter = None,
         logger: loggers.Logger = None,
@@ -276,11 +256,7 @@
             dataset=dataset,
             observation_networks=observation_networks,
             target_observation_networks=target_observation_networks,
-<<<<<<< HEAD
-            agent_net_config=agent_net_config,
-=======
             agent_net_keys=agent_net_keys,
->>>>>>> e57a3f43
             policy_optimizer=policy_optimizer,
             critic_optimizer=critic_optimizer,
             max_gradient_norm=max_gradient_norm,
@@ -311,11 +287,7 @@
         dataset: tf.data.Dataset,
         observation_networks: Dict[str, snt.Module],
         target_observation_networks: Dict[str, snt.Module],
-<<<<<<< HEAD
-        agent_net_config: Dict[str, str],
-=======
         agent_net_keys: Dict[str, str],
->>>>>>> e57a3f43
         max_gradient_norm: float = None,
         counter: counting.Counter = None,
         logger: loggers.Logger = None,
@@ -337,11 +309,7 @@
             dataset=dataset,
             observation_networks=observation_networks,
             target_observation_networks=target_observation_networks,
-<<<<<<< HEAD
-            agent_net_config=agent_net_config,
-=======
             agent_net_keys=agent_net_keys,
->>>>>>> e57a3f43
             policy_optimizer=policy_optimizer,
             critic_optimizer=critic_optimizer,
             max_gradient_norm=max_gradient_norm,
@@ -372,11 +340,7 @@
         dataset: tf.data.Dataset,
         observation_networks: Dict[str, snt.Module],
         target_observation_networks: Dict[str, snt.Module],
-<<<<<<< HEAD
-        agent_net_config: Dict[str, str],
-=======
         agent_net_keys: Dict[str, str],
->>>>>>> e57a3f43
         max_gradient_norm: float = None,
         counter: counting.Counter = None,
         logger: loggers.Logger = None,
@@ -398,11 +362,7 @@
             dataset=dataset,
             observation_networks=observation_networks,
             target_observation_networks=target_observation_networks,
-<<<<<<< HEAD
-            agent_net_config=agent_net_config,
-=======
             agent_net_keys=agent_net_keys,
->>>>>>> e57a3f43
             policy_optimizer=policy_optimizer,
             critic_optimizer=critic_optimizer,
             max_gradient_norm=max_gradient_norm,
@@ -436,11 +396,7 @@
         dataset: tf.data.Dataset,
         observation_networks: Dict[str, snt.Module],
         target_observation_networks: Dict[str, snt.Module],
-<<<<<<< HEAD
-        agent_net_config: Dict[str, str],
-=======
         agent_net_keys: Dict[str, str],
->>>>>>> e57a3f43
         max_gradient_norm: float = None,
         counter: counting.Counter = None,
         logger: loggers.Logger = None,
@@ -474,11 +430,7 @@
                 extraction from raw observation.
             target_observation_networks (Dict[str, snt.Module]): target observation
                 network.
-<<<<<<< HEAD
-            agent_net_config: (dict, optional): specifies what network each agent uses.
-=======
             agent_net_keys: (dict, optional): specifies what network each agent uses.
->>>>>>> e57a3f43
                 Defaults to {}.
             max_gradient_norm (float, optional): maximum allowed norm for gradients
                 before clipping is applied. Defaults to None.
@@ -505,11 +457,7 @@
             dataset=dataset,
             observation_networks=observation_networks,
             target_observation_networks=target_observation_networks,
-<<<<<<< HEAD
-            agent_net_config=agent_net_config,
-=======
             agent_net_keys=agent_net_keys,
->>>>>>> e57a3f43
             policy_optimizer=policy_optimizer,
             critic_optimizer=critic_optimizer,
             max_gradient_norm=max_gradient_norm,
@@ -564,11 +512,7 @@
             )
 
             for agent in self._agents:
-<<<<<<< HEAD
-                agent_key = self._agent_net_config[agent]
-=======
                 agent_key = self._agent_net_keys[agent]
->>>>>>> e57a3f43
 
                 # Get critic feed
                 (
@@ -686,11 +630,7 @@
         dataset: tf.data.Dataset,
         observation_networks: Dict[str, snt.Module],
         target_observation_networks: Dict[str, snt.Module],
-<<<<<<< HEAD
-        agent_net_config: Dict[str, str],
-=======
         agent_net_keys: Dict[str, str],
->>>>>>> e57a3f43
         max_gradient_norm: float = None,
         counter: counting.Counter = None,
         logger: loggers.Logger = None,
@@ -713,11 +653,7 @@
             dataset=dataset,
             observation_networks=observation_networks,
             target_observation_networks=target_observation_networks,
-<<<<<<< HEAD
-            agent_net_config=agent_net_config,
-=======
             agent_net_keys=agent_net_keys,
->>>>>>> e57a3f43
             policy_optimizer=policy_optimizer,
             critic_optimizer=critic_optimizer,
             max_gradient_norm=max_gradient_norm,
@@ -751,11 +687,7 @@
         dataset: tf.data.Dataset,
         observation_networks: Dict[str, snt.Module],
         target_observation_networks: Dict[str, snt.Module],
-<<<<<<< HEAD
-        agent_net_config: Dict[str, str],
-=======
         agent_net_keys: Dict[str, str],
->>>>>>> e57a3f43
         max_gradient_norm: float = None,
         counter: counting.Counter = None,
         logger: loggers.Logger = None,
@@ -778,11 +710,7 @@
             dataset=dataset,
             observation_networks=observation_networks,
             target_observation_networks=target_observation_networks,
-<<<<<<< HEAD
-            agent_net_config=agent_net_config,
-=======
             agent_net_keys=agent_net_keys,
->>>>>>> e57a3f43
             policy_optimizer=policy_optimizer,
             critic_optimizer=critic_optimizer,
             max_gradient_norm=max_gradient_norm,
@@ -816,11 +744,7 @@
         dataset: tf.data.Dataset,
         observation_networks: Dict[str, snt.Module],
         target_observation_networks: Dict[str, snt.Module],
-<<<<<<< HEAD
-        agent_net_config: Dict[str, str],
-=======
         agent_net_keys: Dict[str, str],
->>>>>>> e57a3f43
         max_gradient_norm: float = None,
         counter: counting.Counter = None,
         logger: loggers.Logger = None,
@@ -843,11 +767,7 @@
             dataset=dataset,
             observation_networks=observation_networks,
             target_observation_networks=target_observation_networks,
-<<<<<<< HEAD
-            agent_net_config=agent_net_config,
-=======
             agent_net_keys=agent_net_keys,
->>>>>>> e57a3f43
             policy_optimizer=policy_optimizer,
             critic_optimizer=critic_optimizer,
             max_gradient_norm=max_gradient_norm,
