# python3
# Copyright 2021 [...placeholder...]. All rights reserved.
#
# Licensed under the Apache License, Version 2.0 (the "License");
# you may not use this file except in compliance with the License.
# You may obtain a copy of the License at
#
#     http://www.apache.org/licenses/LICENSE-2.0
#
# Unless required by applicable law or agreed to in writing, software
# distributed under the License is distributed on an "AS IS" BASIS,
# WITHOUT WARRANTIES OR CONDITIONS OF ANY KIND, either express or implied.
# See the License for the specific language governing permissions and
# limitations under the License.


"""MAD4PG trainer implementation."""

import copy
import os
import time
from typing import Any, Dict, List, Sequence, Tuple

import numpy as np
import sonnet as snt
import tensorflow as tf
import tree
from acme.tf import losses
from acme.tf import savers as tf2_savers
from acme.tf import utils as tf2_utils
from acme.utils import counting, loggers

import mava
from mava.utils import training_utils as train_utils


class BaseMAD4PGTrainer(mava.Trainer):
    """MAD4PG trainer.
    This is the trainer component of a MAD4PG system. IE it takes a dataset as input
    and implements update functionality to learn from this dataset.
    """

    def __init__(
        self,
        agents: List[str],
        agent_types: List[str],
        policy_networks: Dict[str, snt.Module],
        critic_networks: Dict[str, snt.Module],
        target_policy_networks: Dict[str, snt.Module],
        target_critic_networks: Dict[str, snt.Module],
        discount: float,
        target_update_period: int,
        dataset: tf.data.Dataset,
        observation_networks: Dict[str, snt.Module],
        target_observation_networks: Dict[str, snt.Module],
        shared_weights: bool = False,
        policy_optimizer: snt.Optimizer = None,
        critic_optimizer: snt.Optimizer = None,
        max_gradient_norm: float = None,
        counter: counting.Counter = None,
        logger: loggers.Logger = None,
        checkpoint: bool = True,
        checkpoint_subpath: str = "~/mava/",
    ):
        """Initializes the learner.
        Args:
          policy_network: the online (optimized) policy.
          critic_network: the online critic.
          target_policy_network: the target policy (which lags behind the online
            policy).
          target_critic_network: the target critic.
          discount: discount to use for TD updates.
          target_update_period: number of learner steps to perform before updating
            the target networks.
          dataset: dataset to learn from, whether fixed or from a replay buffer
            (see `acme.datasets.reverb.make_dataset` documentation).
          observation_network: an optional online network to process observations
            before the policy and the critic.
          target_observation_network: the target observation network.
          policy_optimizer: the optimizer to be applied to the DPG (policy) loss.
          critic_optimizer: the optimizer to be applied to the critic loss.
          clipping: whether to clip gradients by global norm.
          counter: counter object used to keep track of steps.
          logger: logger object to be used by learner.
          checkpoint: boolean indicating whether to checkpoint the learner.
        """

<<<<<<< HEAD
        super().__init__(
            agents=agents,
            agent_types=agent_types,
            policy_networks=policy_networks,
            critic_networks=critic_networks,
            target_policy_networks=target_policy_networks,
            target_critic_networks=target_critic_networks,
            discount=discount,
            target_update_period=target_update_period,
            dataset=dataset,
            observation_networks=observation_networks,
            target_observation_networks=target_observation_networks,
            shared_weights=shared_weights,
            policy_optimizer=policy_optimizer,
            critic_optimizer=critic_optimizer,
            counter=counter,
            max_gradient_norm=max_gradient_norm,
            logger=logger,
            checkpoint=checkpoint,
            checkpoint_subpath=checkpoint_subpath,
=======
        self._agents = agents
        self._agent_types = agent_types
        self._shared_weights = shared_weights

        # Store online and target networks.
        self._policy_networks = policy_networks
        self._critic_networks = critic_networks
        self._target_policy_networks = target_policy_networks
        self._target_critic_networks = target_critic_networks

        # Ensure obs and target networks are sonnet modules
        self._observation_networks = {
            k: tf2_utils.to_sonnet_module(v) for k, v in observation_networks.items()
        }
        self._target_observation_networks = {
            k: tf2_utils.to_sonnet_module(v)
            for k, v in target_observation_networks.items()
        }

        # General learner book-keeping and loggers.
        self._counter = counter or counting.Counter()
        self._logger = logger or loggers.make_default_logger("trainer")

        # Other learner parameters.
        self._discount = discount
        self._clipping = clipping

        # Necessary to track when to update target networks.
        self._num_steps = tf.Variable(0, dtype=tf.int32)
        self._target_update_period = target_update_period

        # Create an iterator to go through the dataset.
        self._iterator = iter(dataset)  # pytype: disable=wrong-arg-types

        # Create optimizers if they aren't given.
        self._critic_optimizer = critic_optimizer or snt.optimizers.Adam(1e-4)
        self._policy_optimizer = policy_optimizer or snt.optimizers.Adam(1e-4)

        # Dictionary with network keys for each agent.
        self.agent_net_keys = {agent: agent for agent in self._agents}
        if self._shared_weights:
            self.agent_net_keys = {agent: agent.split("_")[0] for agent in self._agents}

        self.unique_net_keys = self._agent_types if shared_weights else self._agents

        # Expose the variables.
        policy_networks_to_expose = {}
        self._system_network_variables: Dict[str, Dict[str, snt.Module]] = {
            "critic": {},
            "policy": {},
        }
        for agent_key in self.unique_net_keys:
            policy_network_to_expose = snt.Sequential(
                [
                    self._target_observation_networks[agent_key],
                    self._target_policy_networks[agent_key],
                ]
            )
            policy_networks_to_expose[agent_key] = policy_network_to_expose
            self._system_network_variables["critic"][
                agent_key
            ] = target_critic_networks[agent_key].variables
            self._system_network_variables["policy"][
                agent_key
            ] = policy_network_to_expose.variables

        # Create checkpointer
        self._system_checkpointer = {}
        if checkpoint:
            for agent_key in self.unique_net_keys:
                objects_to_save = {
                    "counter": self._counter,
                    "policy": self._policy_networks[agent_key],
                    "critic": self._critic_networks[agent_key],
                    "observation": self._observation_networks[agent_key],
                    "target_policy": self._target_policy_networks[agent_key],
                    "target_critic": self._target_critic_networks[agent_key],
                    "target_observation": self._target_observation_networks[agent_key],
                    "policy_optimizer": self._policy_optimizer,
                    "critic_optimizer": self._critic_optimizer,
                    "num_steps": self._num_steps,
                }

                checkpointer_dir = os.path.join(checkpoint_subpath, agent_key)
                checkpointer = tf2_savers.Checkpointer(
                    time_delta_minutes=1,
                    add_uid=False,
                    directory=checkpointer_dir,
                    objects_to_save=objects_to_save,
                    enable_checkpointing=True,
                )
                self._system_checkpointer[agent_key] = checkpointer
        # Do not record timestamps until after the first learning step is done.
        # This is to avoid including the time it takes for actors to come online and
        # fill the replay buffer.
        self._timestamp = None

    def _update_target_networks(self) -> None:
        for key in self.unique_net_keys:
            # Update target network.
            online_variables = (
                *self._observation_networks[key].variables,
                *self._critic_networks[key].variables,
                *self._policy_networks[key].variables,
            )
            target_variables = (
                *self._target_observation_networks[key].variables,
                *self._target_critic_networks[key].variables,
                *self._target_policy_networks[key].variables,
            )

            # Make online -> target network update ops.
            if tf.math.mod(self._num_steps, self._target_update_period) == 0:
                for src, dest in zip(online_variables, target_variables):
                    dest.assign(src)
            self._num_steps.assign_add(1)

    def _transform_observations(
        self, obs: Dict[str, np.ndarray], next_obs: Dict[str, np.ndarray]
    ) -> Tuple[Dict[str, np.ndarray], Dict[str, np.ndarray]]:
        o_tm1 = {}
        o_t = {}
        for agent in self._agents:
            agent_key = self.agent_net_keys[agent]
            o_tm1[agent] = self._observation_networks[agent_key](obs[agent].observation)
            o_t[agent] = self._target_observation_networks[agent_key](
                next_obs[agent].observation
            )
            # This stop_gradient prevents gradients to propagate into the target
            # observation network. In addition, since the online policy network is
            # evaluated at o_t, this also means the policy loss does not influence
            # the observation network training.
            o_t[agent] = tree.map_structure(tf.stop_gradient, o_t[agent])
        return o_tm1, o_t

    def _get_critic_feed(
        self,
        o_tm1_trans: Dict[str, np.ndarray],
        o_t_trans: Dict[str, np.ndarray],
        a_tm1: Dict[str, np.ndarray],
        a_t: Dict[str, np.ndarray],
        e_tm1: Dict[str, np.ndarray],
        e_t: Dict[str, np.array],
        agent: str,
    ) -> Tuple[tf.Tensor, tf.Tensor, tf.Tensor, tf.Tensor]:

        # Decentralised critic
        o_tm1_feed = o_tm1_trans[agent]
        o_t_feed = o_t_trans[agent]
        a_tm1_feed = a_tm1[agent]
        a_t_feed = a_t[agent]
        return o_tm1_feed, o_t_feed, a_tm1_feed, a_t_feed

    def _get_dpg_feed(
        self,
        a_t: Dict[str, np.ndarray],
        dpg_a_t: np.ndarray,
        agent: str,
    ) -> tf.Tensor:
        # Decentralised DPG
        dpg_a_t_feed = dpg_a_t
        return dpg_a_t_feed

    def _policy_actions(self, next_obs: Dict[str, np.ndarray]) -> Any:
        actions = {}
        for agent in self._agents:
            agent_key = self.agent_net_keys[agent]
            next_observation = next_obs[agent]
            actions[agent] = self._target_policy_networks[agent_key](next_observation)
        return actions

    @tf.function
    def _step(
        self,
    ) -> Dict[str, Dict[str, Any]]:
        # Update the target networks
        self._update_target_networks()

        # Get data from replay (dropping extras if any). Note there is no
        # extra data here because we do not insert any into Reverb.
        inputs = next(self._iterator)

        self._forward(inputs)

        self._backward()

        # Log losses per agent
        return train_utils.map_losses_per_agent_ac(
            self.critic_losses, self.policy_losses
>>>>>>> 27f98075
        )

    # Forward pass that calculates loss.
    def _forward(self, inputs: Any) -> None:
        # Unpack input data as follows:
        # o_tm1 = dictionary of observations one for each agent
        # a_tm1 = dictionary of actions taken from obs in o_tm1
        # e_tm1 [Optional] = extra data for timestep t-1
        # that the agents persist in replay.
        # r_t = dictionary of rewards or rewards sequences
        #   (if using N step transitions) ensuing from actions a_tm1
        # d_t = environment discount ensuing from actions a_tm1.
        #   This discount is applied to future rewards after r_t.
        # o_t = dictionary of next observations or next observation sequences
        # e_t [Optional] = extra data for timestep t that the agents persist in replay.
        o_tm1, a_tm1, e_tm1, r_t, d_t, o_t, e_t = inputs.data

        # Do forward passes through the networks and calculate the losses
        with tf.GradientTape(persistent=True) as tape:
            policy_losses = {}
            critic_losses = {}

            o_tm1_trans, o_t_trans = self._transform_observations(o_tm1, o_t)
            a_t = self._policy_actions(o_t_trans)

            for agent in self._agents:
                agent_key = self.agent_net_keys[agent]

                # Cast the additional discount to match the environment discount dtype.
                discount = tf.cast(self._discount, dtype=d_t[agent].dtype)

                # Get critic feed
                o_tm1_feed, o_t_feed, a_tm1_feed, a_t_feed = self._get_critic_feed(
                    o_tm1_trans=o_tm1_trans,
                    o_t_trans=o_t_trans,
                    a_tm1=a_tm1,
                    a_t=a_t,
                    e_tm1=e_tm1,
                    e_t=e_t,
                    agent=agent,
                )

                # Critic learning.
                q_tm1 = self._critic_networks[agent_key](o_tm1_feed, a_tm1_feed)
                q_t = self._target_critic_networks[agent_key](o_t_feed, a_t_feed)

                # Critic loss.
                critic_loss = losses.categorical(
                    q_tm1, r_t[agent], discount * d_t[agent], q_t
                )
                # Actor learning.
                o_t_agent_feed = o_t_trans[agent]
                dpg_a_t = self._policy_networks[agent_key](o_t_agent_feed)

                # Get dpg actions
                dpg_a_t_feed = self._get_dpg_feed(a_t, dpg_a_t, agent)

                # Get dpg Q values.
                dpg_z_t = self._critic_networks[agent_key](o_t_feed, dpg_a_t_feed)
                dpg_q_t = dpg_z_t.mean()

                # Actor loss. If clipping is true use dqda clipping and clip the norm.
                dqda_clipping = 1.0 if self._max_gradient_norm is not None else None
                clip_norm = True if self._max_gradient_norm is not None else False

                policy_loss = losses.dpg(
                    dpg_q_t,
                    dpg_a_t,
                    tape=tape,
                    dqda_clipping=dqda_clipping,
                    clip_norm=clip_norm,
                )
                policy_loss = tf.reduce_mean(policy_loss, axis=0)
                policy_losses[agent] = policy_loss

                critic_loss = tf.reduce_mean(critic_loss, axis=0)
                critic_losses[agent] = critic_loss

        self.policy_losses = policy_losses
        self.critic_losses = critic_losses
        self.tape = tape

    # Backward pass that calculates gradients and updates network.
    def _backward(self) -> None:
        # Calculate the gradients and update the networks
        policy_losses = self.policy_losses
        critic_losses = self.critic_losses
        tape = self.tape
        for agent in self._agents:
            agent_key = self.agent_net_keys[agent]

            # Get trainable variables.
            policy_variables = (
                self._observation_networks[agent_key].trainable_variables
                + self._policy_networks[agent_key].trainable_variables
            )
            critic_variables = (
                # In this agent, the critic loss trains the observation network.
                self._observation_networks[agent_key].trainable_variables
                + self._critic_networks[agent_key].trainable_variables
            )

            # Compute gradients.
            # Note: Warning "WARNING:tensorflow:Calling GradientTape.gradient
            #  on a persistent tape inside its context is significantly less efficient
            #  than calling it outside the context." caused by losses.dpg, which calls
            #  tape.gradient.
            policy_gradients = tape.gradient(policy_losses[agent], policy_variables)
            critic_gradients = tape.gradient(critic_losses[agent], critic_variables)

            # Maybe clip gradients.
            if self._clipping:
                policy_gradients = tf.clip_by_global_norm(policy_gradients, 40.0)[0]
                critic_gradients = tf.clip_by_global_norm(critic_gradients, 40.0)[0]

            # Apply gradients.
            self._policy_optimizer.apply(policy_gradients, policy_variables)
            self._critic_optimizer.apply(critic_gradients, critic_variables)
        train_utils.safe_del(self, "tape")

    def step(self) -> None:
        # Run the learning step.
        fetches = self._step()

        # Compute elapsed time.
        timestamp = time.time()
        if self._timestamp:
            elapsed_time = timestamp - self._timestamp
        else:
            elapsed_time = 0
        self._timestamp = timestamp  # type: ignore

        # Update our counts and record it.
        counts = self._counter.increment(steps=1, walltime=elapsed_time)
        fetches.update(counts)

        train_utils.checkpoint_networks(self._system_checkpointer)

        self._logger.write(fetches)

    def get_variables(self, names: Sequence[str]) -> Dict[str, Dict[str, np.ndarray]]:
        variables: Dict[str, Dict[str, np.ndarray]] = {}
        for network_type in names:
            variables[network_type] = {}
            for agent in self.unique_net_keys:
                variables[network_type][agent] = tf2_utils.to_numpy(
                    self._system_network_variables[network_type][agent]
                )
        return variables


class DecentralisedMAD4PGTrainer(BaseMAD4PGTrainer):
    """MAD4PG trainer.
    This is the trainer component of a MAD4PG system. IE it takes a dataset as input
    and implements update functionality to learn from this dataset.
    """

    def __init__(
        self,
        agents: List[str],
        agent_types: List[str],
        policy_networks: Dict[str, snt.Module],
        critic_networks: Dict[str, snt.Module],
        target_policy_networks: Dict[str, snt.Module],
        target_critic_networks: Dict[str, snt.Module],
        discount: float,
        target_update_period: int,
        dataset: tf.data.Dataset,
        observation_networks: Dict[str, snt.Module],
        target_observation_networks: Dict[str, snt.Module],
        shared_weights: bool = False,
        policy_optimizer: snt.Optimizer = None,
        critic_optimizer: snt.Optimizer = None,
        max_gradient_norm: float = None,
        counter: counting.Counter = None,
        logger: loggers.Logger = None,
        checkpoint: bool = True,
        checkpoint_subpath: str = "~/mava/",
    ):
        """Initializes the learner.
        Args:
          policy_network: the online (optimized) policy.
          critic_network: the online critic.
          target_policy_network: the target policy (which lags behind the online
            policy).
          target_critic_network: the target critic.
          discount: discount to use for TD updates.
          target_update_period: number of learner steps to perform before updating
            the target networks.
          dataset: dataset to learn from, whether fixed or from a replay buffer
            (see `acme.datasets.reverb.make_dataset` documentation).
          observation_network: an optional online network to process observations
            before the policy and the critic.
          target_observation_network: the target observation network.
          policy_optimizer: the optimizer to be applied to the DPG (policy) loss.
          critic_optimizer: the optimizer to be applied to the critic loss.
          clipping: whether to clip gradients by global norm.
          counter: counter object used to keep track of steps.
          logger: logger object to be used by learner.
          checkpoint: boolean indicating whether to checkpoint the learner.
        """

        super().__init__(
            agents=agents,
            agent_types=agent_types,
            policy_networks=policy_networks,
            critic_networks=critic_networks,
            target_policy_networks=target_policy_networks,
            target_critic_networks=target_critic_networks,
            discount=discount,
            target_update_period=target_update_period,
            dataset=dataset,
            observation_networks=observation_networks,
            target_observation_networks=target_observation_networks,
            shared_weights=shared_weights,
            policy_optimizer=policy_optimizer,
            critic_optimizer=critic_optimizer,
            max_gradient_norm=max_gradient_norm,
            counter=counter,
            logger=logger,
            checkpoint=checkpoint,
            checkpoint_subpath=checkpoint_subpath,
        )


class CentralisedMAD4PGTrainer(BaseMAD4PGTrainer):
    """MAD4PG trainer.
    This is the trainer component of a MAD4PG system. IE it takes a dataset as input
    and implements update functionality to learn from this dataset.
    """

    def __init__(
        self,
        agents: List[str],
        agent_types: List[str],
        policy_networks: Dict[str, snt.Module],
        critic_networks: Dict[str, snt.Module],
        target_policy_networks: Dict[str, snt.Module],
        target_critic_networks: Dict[str, snt.Module],
        discount: float,
        target_update_period: int,
        dataset: tf.data.Dataset,
        observation_networks: Dict[str, snt.Module],
        target_observation_networks: Dict[str, snt.Module],
        shared_weights: bool = False,
        policy_optimizer: snt.Optimizer = None,
        critic_optimizer: snt.Optimizer = None,
        max_gradient_norm: float = None,
        counter: counting.Counter = None,
        logger: loggers.Logger = None,
        checkpoint: bool = True,
        checkpoint_subpath: str = "~/mava/",
    ):
        """Initializes the learner.
        Args:
          policy_network: the online (optimized) policy.
          critic_network: the online critic.
          target_policy_network: the target policy (which lags behind the online
            policy).
          target_critic_network: the target critic.
          discount: discount to use for TD updates.
          target_update_period: number of learner steps to perform before updating
            the target networks.
          dataset: dataset to learn from, whether fixed or from a replay buffer
            (see `acme.datasets.reverb.make_dataset` documentation).
          observation_network: an optional online network to process observations
            before the policy and the critic.
          target_observation_network: the target observation network.
          policy_optimizer: the optimizer to be applied to the DPG (policy) loss.
          critic_optimizer: the optimizer to be applied to the critic loss.
          clipping: whether to clip gradients by global norm.
          counter: counter object used to keep track of steps.
          logger: logger object to be used by learner.
          checkpoint: boolean indicating whether to checkpoint the learner.
        """

        super().__init__(
            agents=agents,
            agent_types=agent_types,
            policy_networks=policy_networks,
            critic_networks=critic_networks,
            target_policy_networks=target_policy_networks,
            target_critic_networks=target_critic_networks,
            discount=discount,
            target_update_period=target_update_period,
            dataset=dataset,
            observation_networks=observation_networks,
            target_observation_networks=target_observation_networks,
            shared_weights=shared_weights,
            policy_optimizer=policy_optimizer,
            critic_optimizer=critic_optimizer,
            max_gradient_norm=max_gradient_norm,
            counter=counter,
            logger=logger,
            checkpoint=checkpoint,
            checkpoint_subpath=checkpoint_subpath,
        )

    def _get_critic_feed(
        self,
        o_tm1_trans: Dict[str, np.ndarray],
        o_t_trans: Dict[str, np.ndarray],
        a_tm1: Dict[str, np.ndarray],
        a_t: Dict[str, np.ndarray],
        e_tm1: Dict[str, np.ndarray],
        e_t: Dict[str, np.array],
        agent: str,
    ) -> Tuple[tf.Tensor, tf.Tensor, tf.Tensor, tf.Tensor]:

        # Centralised based
        o_tm1_feed = tf.stack([x for x in o_tm1_trans.values()], 1)
        o_t_feed = tf.stack([x for x in o_t_trans.values()], 1)
        a_tm1_feed = tf.stack([x for x in a_tm1.values()], 1)
        a_t_feed = tf.stack([x for x in a_t.values()], 1)
        return o_tm1_feed, o_t_feed, a_tm1_feed, a_t_feed

    def _get_dpg_feed(
        self,
        a_t: Dict[str, np.ndarray],
        dpg_a_t: np.ndarray,
        agent: str,
    ) -> tf.Tensor:
        # Centralised and StateBased DPG
        # Note (dries): Copy has to be made because the input
        # variables cannot be changed.
        dpg_a_t_feed = copy.copy(a_t)
        dpg_a_t_feed[agent] = dpg_a_t
        tree.map_structure(tf.stop_gradient, dpg_a_t_feed)
        return dpg_a_t_feed


class StateBasedMAD4PGTrainer(BaseMAD4PGTrainer):
    """MAD4PG trainer.
    This is the trainer component of a MAD4PG system. IE it takes a dataset as input
    and implements update functionality to learn from this dataset.
    """

    def __init__(
        self,
        agents: List[str],
        agent_types: List[str],
        policy_networks: Dict[str, snt.Module],
        critic_networks: Dict[str, snt.Module],
        target_policy_networks: Dict[str, snt.Module],
        target_critic_networks: Dict[str, snt.Module],
        discount: float,
        target_update_period: int,
        dataset: tf.data.Dataset,
        observation_networks: Dict[str, snt.Module],
        target_observation_networks: Dict[str, snt.Module],
        shared_weights: bool = False,
        policy_optimizer: snt.Optimizer = None,
        critic_optimizer: snt.Optimizer = None,
        max_gradient_norm: float = None,
        counter: counting.Counter = None,
        logger: loggers.Logger = None,
        checkpoint: bool = True,
        checkpoint_subpath: str = "~/mava/",
    ):
        """Initializes the learner.
        Args:
          policy_network: the online (optimized) policy.
          critic_network: the online critic.
          target_policy_network: the target policy (which lags behind the online
            policy).
          target_critic_network: the target critic.
          discount: discount to use for TD updates.
          target_update_period: number of learner steps to perform before updating
            the target networks.
          dataset: dataset to learn from, whether fixed or from a replay buffer
            (see `acme.datasets.reverb.make_dataset` documentation).
          observation_network: an optional online network to process observations
            before the policy and the critic.
          target_observation_network: the target observation network.
          policy_optimizer: the optimizer to be applied to the DPG (policy) loss.
          critic_optimizer: the optimizer to be applied to the critic loss.
          clipping: whether to clip gradients by global norm.
          counter: counter object used to keep track of steps.
          logger: logger object to be used by learner.
          checkpoint: boolean indicating whether to checkpoint the learner.
        """

        super().__init__(
            agents=agents,
            agent_types=agent_types,
            policy_networks=policy_networks,
            critic_networks=critic_networks,
            target_policy_networks=target_policy_networks,
            target_critic_networks=target_critic_networks,
            discount=discount,
            target_update_period=target_update_period,
            dataset=dataset,
            observation_networks=observation_networks,
            target_observation_networks=target_observation_networks,
            shared_weights=shared_weights,
            policy_optimizer=policy_optimizer,
            critic_optimizer=critic_optimizer,
            max_gradient_norm=max_gradient_norm,
            counter=counter,
            logger=logger,
            checkpoint=checkpoint,
            checkpoint_subpath=checkpoint_subpath,
        )

    def _get_critic_feed(
        self,
        o_tm1_trans: Dict[str, np.ndarray],
        o_t_trans: Dict[str, np.ndarray],
        a_tm1: Dict[str, np.ndarray],
        a_t: Dict[str, np.ndarray],
        e_tm1: Dict[str, np.ndarray],
        e_t: Dict[str, np.array],
        agent: str,
    ) -> Tuple[tf.Tensor, tf.Tensor, tf.Tensor, tf.Tensor]:
        # State based
        o_tm1_feed = e_tm1["env_state"]
        o_t_feed = e_t["env_state"]
        a_tm1_feed = tf.stack([x for x in a_tm1.values()], 1)
        a_t_feed = tf.stack([x for x in a_t.values()], 1)
        return o_tm1_feed, o_t_feed, a_tm1_feed, a_t_feed

    def _get_dpg_feed(
        self,
        a_t: Dict[str, np.ndarray],
        dpg_a_t: np.ndarray,
        agent: str,
    ) -> tf.Tensor:
        # Centralised and StateBased DPG
        # Note (dries): Copy has to be made because the input
        # variables cannot be changed.
        dpg_a_t_feed = copy.copy(a_t)
        dpg_a_t_feed[agent] = dpg_a_t
        tree.map_structure(tf.stop_gradient, dpg_a_t_feed)

        return dpg_a_t_feed<|MERGE_RESOLUTION|>--- conflicted
+++ resolved
@@ -85,28 +85,6 @@
           checkpoint: boolean indicating whether to checkpoint the learner.
         """
 
-<<<<<<< HEAD
-        super().__init__(
-            agents=agents,
-            agent_types=agent_types,
-            policy_networks=policy_networks,
-            critic_networks=critic_networks,
-            target_policy_networks=target_policy_networks,
-            target_critic_networks=target_critic_networks,
-            discount=discount,
-            target_update_period=target_update_period,
-            dataset=dataset,
-            observation_networks=observation_networks,
-            target_observation_networks=target_observation_networks,
-            shared_weights=shared_weights,
-            policy_optimizer=policy_optimizer,
-            critic_optimizer=critic_optimizer,
-            counter=counter,
-            max_gradient_norm=max_gradient_norm,
-            logger=logger,
-            checkpoint=checkpoint,
-            checkpoint_subpath=checkpoint_subpath,
-=======
         self._agents = agents
         self._agent_types = agent_types
         self._shared_weights = shared_weights
@@ -132,7 +110,12 @@
 
         # Other learner parameters.
         self._discount = discount
-        self._clipping = clipping
+
+        # Set up gradient clipping.
+        if max_gradient_norm is not None:
+            self._max_gradient_norm = tf.convert_to_tensor(max_gradient_norm)
+        else:  # A very large number. Infinity results in NaNs.
+            self._max_gradient_norm = tf.convert_to_tensor(1e10)
 
         # Necessary to track when to update target networks.
         self._num_steps = tf.Variable(0, dtype=tf.int32)
@@ -296,7 +279,6 @@
         # Log losses per agent
         return train_utils.map_losses_per_agent_ac(
             self.critic_losses, self.policy_losses
->>>>>>> 27f98075
         )
 
     # Forward pass that calculates loss.
@@ -407,10 +389,12 @@
             policy_gradients = tape.gradient(policy_losses[agent], policy_variables)
             critic_gradients = tape.gradient(critic_losses[agent], critic_variables)
 
-            # Maybe clip gradients.
-            if self._clipping:
-                policy_gradients = tf.clip_by_global_norm(policy_gradients, 40.0)[0]
-                critic_gradients = tf.clip_by_global_norm(critic_gradients, 40.0)[0]
+            policy_gradients = tf.clip_by_global_norm(
+                policy_gradients, self._max_gradient_norm
+            )[0]
+            critic_gradients = tf.clip_by_global_norm(
+                critic_gradients, self._max_gradient_norm
+            )[0]
 
             # Apply gradients.
             self._policy_optimizer.apply(policy_gradients, policy_variables)
