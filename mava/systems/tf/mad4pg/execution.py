--- conflicted
+++ resolved
@@ -15,11 +15,7 @@
 
 """MAD4PG system executor implementation."""
 
-<<<<<<< HEAD
-from typing import Any, Dict, Optional
-=======
 from typing import Any, Dict, List, Optional
->>>>>>> 1a258f0c
 
 import sonnet as snt
 from acme.specs import EnvironmentSpec
