--- conflicted
+++ resolved
@@ -25,11 +25,7 @@
 
 def make_default_networks(
     environment_spec: mava_specs.MAEnvironmentSpec,
-<<<<<<< HEAD
-    agent_net_config: Dict[str, str],
-=======
     agent_net_keys: Dict[str, str],
->>>>>>> e57a3f43
     message_size: int = 1,
     archecture_type: ArchitectureType = ArchitectureType.recurrent,
     network_type: Network = Network.coms_network,
@@ -40,11 +36,7 @@
     Args:
         environment_spec (mava_specs.MAEnvironmentSpec): description of the action and
             observation spaces etc. for each agent in the system.
-<<<<<<< HEAD
-        agent_net_config: (dict, optional): specifies what network each agent uses.
-=======
         agent_net_keys: (dict, optional): specifies what network each agent uses.
->>>>>>> e57a3f43
                 Defaults to {}.
         message_size (int, optional): size of message passed. Defaults to 1.
         archecture_type (ArchitectureType, optional): archecture used for
@@ -66,11 +58,7 @@
 
     return make_default_networks_madqn(
         environment_spec=environment_spec,
-<<<<<<< HEAD
-        agent_net_config=agent_net_config,
-=======
         agent_net_keys=agent_net_keys,
->>>>>>> e57a3f43
         archecture_type=archecture_type,
         network_type=network_type,
         fingerprints=fingerprints,
