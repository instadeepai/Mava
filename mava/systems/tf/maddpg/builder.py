--- conflicted
+++ resolved
@@ -312,33 +312,7 @@
             trainer_config["connection_spec"] = connection_spec
 
         # The learner updates the parameters (and initializes them).
-<<<<<<< HEAD
         trainer = self._trainer_fn(**trainer_config)
-=======
-        trainer = self._trainer_fn(
-            agents=agents,
-            agent_types=agent_types,
-            policy_networks=networks["policies"],
-            critic_networks=networks["critics"],
-            observation_networks=networks["observations"],
-            target_policy_networks=networks["target_policies"],
-            target_critic_networks=networks["target_critics"],
-            target_observation_networks=networks["target_observations"],
-            shared_weights=shared_weights,
-            policy_optimizer=self._config.policy_optimizer,
-            critic_optimizer=self._config.critic_optimizer,
-            max_gradient_norm=max_gradient_norm,
-            discount=discount,
-            target_averaging=target_averaging,
-            target_update_period=target_update_period,
-            target_update_rate=target_update_rate,
-            dataset=dataset,
-            counter=counter,
-            logger=logger,
-            checkpoint=self._config.checkpoint,
-            checkpoint_subpath=self._config.checkpoint_subpath,
-        )
->>>>>>> a54b9d2d
 
         # NB If using both NetworkStatistics and TrainerStatistics, order is important.
         # NetworkStatistics needs to appear before TrainerStatistics.
