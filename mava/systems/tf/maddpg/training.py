# python3
# Copyright 2021 InstaDeep Ltd. All rights reserved.
#
# Licensed under the Apache License, Version 2.0 (the "License");
# you may not use this file except in compliance with the License.
# You may obtain a copy of the License at
#
#     http://www.apache.org/licenses/LICENSE-2.0
#
# Unless required by applicable law or agreed to in writing, software
# distributed under the License is distributed on an "AS IS" BASIS,
# WITHOUT WARRANTIES OR CONDITIONS OF ANY KIND, either express or implied.
# See the License for the specific language governing permissions and
# limitations under the License.


"""MADDPG trainer implementation."""

import copy
import os
import time
from typing import Any, Dict, List, Sequence, Tuple

import numpy as np
import reverb
import sonnet as snt
import tensorflow as tf
import tree
import trfl
from acme.tf import losses
from acme.tf import savers as tf2_savers
from acme.tf import utils as tf2_utils
from acme.utils import counting, loggers

import mava
from mava.utils import training_utils as train_utils

# NOTE (Arnu): in TF2 this should be the default
# but for some reason it is not when I run it.
# tf.config.run_functions_eagerly(True)


class BaseMADDPGTrainer(mava.Trainer):
    """MADDPG trainer.
    This is the trainer component of a MADDPG system. IE it takes a dataset as input
    and implements update functionality to learn from this dataset.
    """

    def __init__(
        self,
        agents: List[str],
        agent_types: List[str],
        policy_networks: Dict[str, snt.Module],
        critic_networks: Dict[str, snt.Module],
        target_policy_networks: Dict[str, snt.Module],
        target_critic_networks: Dict[str, snt.Module],
        discount: float,
        target_update_period: int,
        dataset: tf.data.Dataset,
        observation_networks: Dict[str, snt.Module],
        target_observation_networks: Dict[str, snt.Module],
        shared_weights: bool = False,
        policy_optimizer: snt.Optimizer = None,
        critic_optimizer: snt.Optimizer = None,
        clipping: bool = True,
        counter: counting.Counter = None,
        logger: loggers.Logger = None,
        checkpoint: bool = True,
        checkpoint_subpath: str = "Checkpoints",
    ):
        """Initializes the learner.
        Args:
          policy_network: the online (optimized) policy.
          critic_network: the online critic.
          target_policy_network: the target policy (which lags behind the online
            policy).
          target_critic_network: the target critic.
          discount: discount to use for TD updates.
          target_update_period: number of learner steps to perform before updating
            the target networks.
          dataset: dataset to learn from, whether fixed or from a replay buffer
            (see `acme.datasets.reverb.make_dataset` documentation).
          observation_network: an optional online network to process observations
            before the policy and the critic.
          target_observation_network: the target observation network.
          policy_optimizer: the optimizer to be applied to the DPG (policy) loss.
          critic_optimizer: the optimizer to be applied to the critic loss.
          clipping: whether to clip gradients by global norm.
          counter: counter object used to keep track of steps.
          logger: logger object to be used by learner.
          checkpoint: boolean indicating whether to checkpoint the learner.
        """

        self._agents = agents
        self._agent_types = agent_types
        self._shared_weights = shared_weights

        # Store online and target networks.
        self._policy_networks = policy_networks
        self._critic_networks = critic_networks
        self._target_policy_networks = target_policy_networks
        self._target_critic_networks = target_critic_networks

        self._observation_networks = observation_networks
        self._target_observation_networks = target_observation_networks

        # General learner book-keeping and loggers.
        self._counter = counter or counting.Counter()
        self._logger = logger or loggers.make_default_logger("trainer")

        # Other learner parameters.
        self._discount = discount
        self._clipping = clipping

        # Necessary to track when to update target networks.
        self._num_steps = tf.Variable(0, dtype=tf.int32)
        self._target_update_period = target_update_period

        # Create an iterator to go through the dataset.
        # TODO(b/155086959): Fix type stubs and remove.
        self._iterator = iter(dataset)  # pytype: disable=wrong-arg-types

        # Create optimizers if they aren't given.
        self._critic_optimizer = critic_optimizer or snt.optimizers.Adam(1e-4)
        self._policy_optimizer = policy_optimizer or snt.optimizers.Adam(1e-4)

        # Dictionary with network keys for each agent.
        self.agent_net_keys = {agent: agent for agent in self._agents}
        if self._shared_weights:
            self.agent_net_keys = {agent: agent.split("_")[0] for agent in self._agents}

        self.unique_net_keys = self._agent_types if shared_weights else self._agents

        # Expose the variables.
        policy_networks_to_expose = {}
        self._system_network_variables: Dict[str, Dict[str, snt.Module]] = {
            "critic": {},
            "policy": {},
        }
        for agent_key in self.unique_net_keys:
            policy_network_to_expose = snt.Sequential(
                [
                    self._target_observation_networks[agent_key],
                    self._target_policy_networks[agent_key],
                ]
            )
            policy_networks_to_expose[agent_key] = policy_network_to_expose
            # TODO (dries): Determine why acme has a critic
            #  in self._system_network_variables
            self._system_network_variables["critic"][
                agent_key
            ] = target_critic_networks[agent_key].variables
            self._system_network_variables["policy"][
                agent_key
            ] = policy_network_to_expose.variables

        # Create checkpointer
        self._system_checkpointer = {}
        if checkpoint:
            # TODO (dries): Address this new warning: WARNING:tensorflow:11 out
            #  of the last 11 calls to
            #  <function MultiDeviceSaver.save.<locals>.tf_function_save at
            #  0x7eff3c13dd30> triggered tf.function retracing. Tracing is
            #  expensive and the excessive number tracings could be due to (1)
            #  creating @tf.function repeatedly in a loop, (2) passing tensors
            #  with different shapes, (3) passing Python objects instead of tensors.
            for agent_key in self.unique_net_keys:
                objects_to_save = {
                    "counter": self._counter,
                    "policy": self._policy_networks[agent_key],
                    "critic": self._critic_networks[agent_key],
                    "observation": self._observation_networks[agent_key],
                    "target_policy": self._target_policy_networks[agent_key],
                    "target_critic": self._target_critic_networks[agent_key],
                    "target_observation": self._target_observation_networks[agent_key],
                    "policy_optimizer": self._policy_optimizer,
                    "critic_optimizer": self._critic_optimizer,
                    "num_steps": self._num_steps,
                }

                checkpointer_dir = os.path.join(checkpoint_subpath, agent_key)
                checkpointer = tf2_savers.Checkpointer(
                    time_delta_minutes=1,
                    add_uid=False,
                    directory=checkpointer_dir,
                    objects_to_save=objects_to_save,
                    enable_checkpointing=True,
                )
                self._system_checkpointer[agent_key] = checkpointer
        # Do not record timestamps until after the first learning step is done.
        # This is to avoid including the time it takes for actors to come online and
        # fill the replay buffer.
        self._timestamp = None

    @tf.function
    def _update_target_networks(self) -> None:
        for key in self.unique_net_keys:
            # Update target network.
            online_variables = (
                *self._observation_networks[key].variables,
                *self._critic_networks[key].variables,
                *self._policy_networks[key].variables,
            )
            target_variables = (
                *self._target_observation_networks[key].variables,
                *self._target_critic_networks[key].variables,
                *self._target_policy_networks[key].variables,
            )

            # Make online -> target network update ops.
            if tf.math.mod(self._num_steps, self._target_update_period) == 0:
                for src, dest in zip(online_variables, target_variables):
                    dest.assign(src)
            self._num_steps.assign_add(1)

    @tf.function
    def _transform_observations(
        self, obs: Dict[str, np.ndarray], next_obs: Dict[str, np.ndarray]
    ) -> Tuple[Dict[str, np.ndarray], Dict[str, np.ndarray]]:
        o_tm1 = {}
        o_t = {}
        for agent in self._agents:
            agent_key = self.agent_net_keys[agent]
            o_tm1[agent] = self._observation_networks[agent_key](obs[agent].observation)
            o_t[agent] = self._target_observation_networks[agent_key](
                next_obs[agent].observation
            )
            # This stop_gradient prevents gradients to propagate into the target
            # observation network. In addition, since the online policy network is
            # evaluated at o_t, this also means the policy loss does not influence
            # the observation network training.
            o_t[agent] = tree.map_structure(tf.stop_gradient, o_t[agent])

            # TODO (dries): Why is there a stop gradient here? The target
            #  will not be updated unless included into the
            #  policy_variables or critic_variables sets.
            #  One reason might be that it helps with preventing the observation
            #  network from being updated from the policy_loss.
            #  But why would we want that? Don't we want both the critic
            #  and policy to update the observation network?
            #  Or is it bad to have two optimisation processes optimising
            #  the same set of weights? But the
            #  StateBasedActorCritic will then not work as the critic
            #  is not dependent on the behavior networks.
        return o_tm1, o_t

    @tf.function
    def _get_critic_feed(
        self,
        o_tm1_trans: Dict[str, np.ndarray],
        o_t_trans: Dict[str, np.ndarray],
        a_tm1: Dict[str, np.ndarray],
        a_t: Dict[str, np.ndarray],
        e_tm1: Dict[str, np.ndarray],
        e_t: Dict[str, np.array],
        agent: str,
    ) -> Tuple[tf.Tensor, tf.Tensor, tf.Tensor, tf.Tensor]:

        # Decentralised critic
        o_tm1_feed = o_tm1_trans[agent]
        o_t_feed = o_t_trans[agent]
        a_tm1_feed = a_tm1[agent]
        a_t_feed = a_t[agent]
        return o_tm1_feed, o_t_feed, a_tm1_feed, a_t_feed

    @tf.function
    def _get_dpg_feed(
        self,
        a_t: Dict[str, np.ndarray],
        dpg_a_t: np.ndarray,
        agent: str,
    ) -> tf.Tensor:
        # Decentralised DPG
        dpg_a_t_feed = dpg_a_t
        return dpg_a_t_feed

    @tf.function
    def _policy_actions(self, next_obs: Dict[str, np.ndarray]) -> Any:
        actions = {}
        for agent in self._agents:
            agent_key = self.agent_net_keys[agent]
            next_observation = next_obs[agent]
            actions[agent] = self._target_policy_networks[agent_key](next_observation)
        return actions

    # NOTE (Arnu): the decorator below was causing this _step() function not
    # to be called by the step() function below. Removing it makes the code
    # work. The docs on tf.function says it is useful for speed improvements
    # but as far as I can see, we can go ahead without it. At least for now.
    # @tf.function
    def _step(
        self,
    ) -> Dict[str, Dict[str, Any]]:
        # TODO (dries): Use a memory profiler to determine what is causing
        #  the memory leak during training.

        # Update the target networks
        self._update_target_networks()

        # Get data from replay (dropping extras if any). Note there is no
        # extra data here because we do not insert any into Reverb.
        inputs = next(self._iterator)

        self._forward(inputs)

        self._backward()

        # Log losses per agent
        return train_utils.map_losses_per_agent_ac(
            self.critic_losses, self.policy_losses
        )

    # Forward pass that calculates loss.
    def _forward(self, inputs: Any) -> None:
        # Unpack input data as follows:
        # o_tm1 = dictionary of observations one for each agent
        # a_tm1 = dictionary of actions taken from obs in o_tm1
        # e_tm1 [Optional] = extra data for timestep t-1
        # that the agents persist in replay.
        # r_t = dictionary of rewards or rewards sequences
        #   (if using N step transitions) ensuing from actions a_tm1
        # d_t = environment discount ensuing from actions a_tm1.
        #   This discount is applied to future rewards after r_t.
        # o_t = dictionary of next observations or next observation sequences
        # e_t [Optional] = extra data for timestep t that the agents persist in replay.
        o_tm1, a_tm1, e_tm1, r_t, d_t, o_t, e_t = inputs.data

        # Do forward passes through the networks and calculate the losses
        with tf.GradientTape(persistent=True) as tape:
            policy_losses = {}
            critic_losses = {}

            o_tm1_trans, o_t_trans = self._transform_observations(o_tm1, o_t)
            a_t = self._policy_actions(o_t_trans)

            for agent in self._agents:
                agent_key = self.agent_net_keys[agent]

                # Cast the additional discount to match the environment discount dtype.
                discount = tf.cast(self._discount, dtype=d_t[agent].dtype)

                # Get critic feed
                o_tm1_feed, o_t_feed, a_tm1_feed, a_t_feed = self._get_critic_feed(
                    o_tm1_trans=o_tm1_trans,
                    o_t_trans=o_t_trans,
                    a_tm1=a_tm1,
                    a_t=a_t,
                    e_tm1=e_tm1,
                    e_t=e_t,
                    agent=agent,
                )

                # Critic learning.
                q_tm1 = self._critic_networks[agent_key](o_tm1_feed, a_tm1_feed)
                q_t = self._target_critic_networks[agent_key](o_t_feed, a_t_feed)

                # Squeeze into the shape expected by the td_learning implementation.
                q_tm1 = tf.squeeze(q_tm1, axis=-1)  # [B]
                q_t = tf.squeeze(q_t, axis=-1)  # [B]

                # Critic loss.
                critic_loss = trfl.td_learning(
                    q_tm1, r_t[agent], discount * d_t[agent], q_t
                ).loss

                # Actor learning.
                o_t_agent_feed = o_t_trans[agent]
                dpg_a_t = self._policy_networks[agent_key](o_t_agent_feed)

                # Get dpg actions
                dpg_a_t_feed = self._get_dpg_feed(a_t, dpg_a_t, agent)

                # Get dpg Q values.
                dpg_q_t = self._critic_networks[agent_key](o_t_feed, dpg_a_t_feed)

                # Actor loss. If clipping is true use dqda clipping and clip the norm.
                dqda_clipping = 1.0 if self._clipping else None

                policy_loss = losses.dpg(
                    dpg_q_t,
                    dpg_a_t,
                    tape=tape,
                    dqda_clipping=dqda_clipping,
                    clip_norm=self._clipping,
                )
                policy_loss = tf.reduce_mean(policy_loss, axis=0)
                policy_losses[agent] = policy_loss

                critic_loss = tf.reduce_mean(critic_loss, axis=0)
                critic_losses[agent] = critic_loss

        self.policy_losses = policy_losses
        self.critic_losses = critic_losses
        self.tape = tape

    # Backward pass that calculates gradients and updates network.
    def _backward(self) -> None:
        # Calculate the gradients and update the networks
        policy_losses = self.policy_losses
        critic_losses = self.critic_losses
        tape = self.tape
        for agent in self._agents:
            agent_key = self.agent_net_keys[agent]

            # Get trainable variables.
            policy_variables = (
                self._observation_networks[agent_key].trainable_variables
                + self._policy_networks[agent_key].trainable_variables
            )
            critic_variables = (
                # In this agent, the critic loss trains the observation network.
                self._observation_networks[agent_key].trainable_variables
                + self._critic_networks[agent_key].trainable_variables
            )

            # Compute gradients.
            # TODO: Address warning. WARNING:tensorflow:Calling GradientTape.gradient
            #  on a persistent tape inside its context is significantly less efficient
            #  than calling it outside the context.
            # Caused by losses.dpg, which calls tape.gradient.
            policy_gradients = tape.gradient(policy_losses[agent], policy_variables)
            critic_gradients = tape.gradient(critic_losses[agent], critic_variables)

            # Maybe clip gradients.
            if self._clipping:
                policy_gradients = tf.clip_by_global_norm(policy_gradients, 40.0)[0]
                critic_gradients = tf.clip_by_global_norm(critic_gradients, 40.0)[0]

            # Apply gradients.
            self._policy_optimizer.apply(policy_gradients, policy_variables)
            self._critic_optimizer.apply(critic_gradients, critic_variables)

<<<<<<< HEAD
            logged_losses.update(
                {
                    agent: {
                        "critic_loss": critic_losses[agent],
                        "policy_loss": policy_losses[agent],
                    }
                }
            )

        # Delete the tape manually because of the persistent=True flag.
        del tape

        # Losses to track.
        return logged_losses
=======
        train_utils.safe_del(self, "tape")
>>>>>>> d2ab48f5

    def step(self) -> None:
        # Run the learning step.
        fetches = self._step()

        # Compute elapsed time.
        timestamp = time.time()
        if self._timestamp:
            elapsed_time = timestamp - self._timestamp
        else:
            elapsed_time = 0
        self._timestamp = timestamp  # type: ignore

        # Update our counts and record it.
        counts = self._counter.increment(steps=1, walltime=elapsed_time)
        fetches.update(counts)

        train_utils.checkpoint_networks(self._system_checkpointer)

        self._logger.write(fetches)

    def get_variables(self, names: Sequence[str]) -> Dict[str, Dict[str, np.ndarray]]:
        variables: Dict[str, Dict[str, np.ndarray]] = {}
        for network_type in names:
            variables[network_type] = {}
            for agent in self.unique_net_keys:
                variables[network_type][agent] = tf2_utils.to_numpy(
                    self._system_network_variables[network_type][agent]
                )
        return variables


class DecentralisedMADDPGTrainer(BaseMADDPGTrainer):
    """MADDPG trainer.
    This is the trainer component of a MADDPG system. IE it takes a dataset as input
    and implements update functionality to learn from this dataset.
    """

    def __init__(
        self,
        agents: List[str],
        agent_types: List[str],
        policy_networks: Dict[str, snt.Module],
        critic_networks: Dict[str, snt.Module],
        target_policy_networks: Dict[str, snt.Module],
        target_critic_networks: Dict[str, snt.Module],
        discount: float,
        target_update_period: int,
        dataset: tf.data.Dataset,
        observation_networks: Dict[str, snt.Module],
        target_observation_networks: Dict[str, snt.Module],
        shared_weights: bool = False,
        policy_optimizer: snt.Optimizer = None,
        critic_optimizer: snt.Optimizer = None,
        clipping: bool = True,
        counter: counting.Counter = None,
        logger: loggers.Logger = None,
        checkpoint: bool = True,
    ):
        """Initializes the learner.
        Args:
          policy_network: the online (optimized) policy.
          critic_network: the online critic.
          target_policy_network: the target policy (which lags behind the online
            policy).
          target_critic_network: the target critic.
          discount: discount to use for TD updates.
          target_update_period: number of learner steps to perform before updating
            the target networks.
          dataset: dataset to learn from, whether fixed or from a replay buffer
            (see `acme.datasets.reverb.make_dataset` documentation).
          observation_network: an optional online network to process observations
            before the policy and the critic.
          target_observation_network: the target observation network.
          policy_optimizer: the optimizer to be applied to the DPG (policy) loss.
          critic_optimizer: the optimizer to be applied to the critic loss.
          clipping: whether to clip gradients by global norm.
          counter: counter object used to keep track of steps.
          logger: logger object to be used by learner.
          checkpoint: boolean indicating whether to checkpoint the learner.
        """

        super().__init__(
            agents=agents,
            agent_types=agent_types,
            policy_networks=policy_networks,
            critic_networks=critic_networks,
            target_policy_networks=target_policy_networks,
            target_critic_networks=target_critic_networks,
            discount=discount,
            target_update_period=target_update_period,
            dataset=dataset,
            observation_networks=observation_networks,
            target_observation_networks=target_observation_networks,
            shared_weights=shared_weights,
            policy_optimizer=policy_optimizer,
            critic_optimizer=critic_optimizer,
            clipping=clipping,
            counter=counter,
            logger=logger,
            checkpoint=checkpoint,
        )


class CentralisedMADDPGTrainer(BaseMADDPGTrainer):
    """MADDPG trainer.
    This is the trainer component of a MADDPG system. IE it takes a dataset as input
    and implements update functionality to learn from this dataset.
    """

    def __init__(
        self,
        agents: List[str],
        agent_types: List[str],
        policy_networks: Dict[str, snt.Module],
        critic_networks: Dict[str, snt.Module],
        target_policy_networks: Dict[str, snt.Module],
        target_critic_networks: Dict[str, snt.Module],
        discount: float,
        target_update_period: int,
        dataset: tf.data.Dataset,
        observation_networks: Dict[str, snt.Module],
        target_observation_networks: Dict[str, snt.Module],
        shared_weights: bool = False,
        policy_optimizer: snt.Optimizer = None,
        critic_optimizer: snt.Optimizer = None,
        clipping: bool = True,
        counter: counting.Counter = None,
        logger: loggers.Logger = None,
        checkpoint: bool = True,
    ):
        """Initializes the learner.
        Args:
          policy_network: the online (optimized) policy.
          critic_network: the online critic.
          target_policy_network: the target policy (which lags behind the online
            policy).
          target_critic_network: the target critic.
          discount: discount to use for TD updates.
          target_update_period: number of learner steps to perform before updating
            the target networks.
          dataset: dataset to learn from, whether fixed or from a replay buffer
            (see `acme.datasets.reverb.make_dataset` documentation).
          observation_network: an optional online network to process observations
            before the policy and the critic.
          target_observation_network: the target observation network.
          policy_optimizer: the optimizer to be applied to the DPG (policy) loss.
          critic_optimizer: the optimizer to be applied to the critic loss.
          clipping: whether to clip gradients by global norm.
          counter: counter object used to keep track of steps.
          logger: logger object to be used by learner.
          checkpoint: boolean indicating whether to checkpoint the learner.
        """

        super().__init__(
            agents=agents,
            agent_types=agent_types,
            policy_networks=policy_networks,
            critic_networks=critic_networks,
            target_policy_networks=target_policy_networks,
            target_critic_networks=target_critic_networks,
            discount=discount,
            target_update_period=target_update_period,
            dataset=dataset,
            observation_networks=observation_networks,
            target_observation_networks=target_observation_networks,
            shared_weights=shared_weights,
            policy_optimizer=policy_optimizer,
            critic_optimizer=critic_optimizer,
            clipping=clipping,
            counter=counter,
            logger=logger,
            checkpoint=checkpoint,
        )

    @tf.function
    def _get_critic_feed(
        self,
        o_tm1_trans: Dict[str, np.ndarray],
        o_t_trans: Dict[str, np.ndarray],
        a_tm1: Dict[str, np.ndarray],
        a_t: Dict[str, np.ndarray],
        e_tm1: Dict[str, np.ndarray],
        e_t: Dict[str, np.array],
        agent: str,
    ) -> Tuple[tf.Tensor, tf.Tensor, tf.Tensor, tf.Tensor]:

        # Centralised based
        o_tm1_feed = tf.stack([x for x in o_tm1_trans.values()], 1)
        o_t_feed = tf.stack([x for x in o_t_trans.values()], 1)
        a_tm1_feed = tf.stack([x for x in a_tm1.values()], 1)
        a_t_feed = tf.stack([x for x in a_t.values()], 1)
        return o_tm1_feed, o_t_feed, a_tm1_feed, a_t_feed

    @tf.function
    def _get_dpg_feed(
        self,
        a_t: Dict[str, np.ndarray],
        dpg_a_t: np.ndarray,
        agent: str,
    ) -> tf.Tensor:
        # Centralised and StateBased DPG
        # Note (dries): Copy has to be made because the input
        # variables cannot be changed.
        dpg_a_t_feed = copy.copy(a_t)
        dpg_a_t_feed[agent] = dpg_a_t
        # TODO (dries): Should this not be stacked like in the recurrent case?
        tree.map_structure(tf.stop_gradient, dpg_a_t_feed)
        return dpg_a_t_feed


class StateBasedMADDPGTrainer(BaseMADDPGTrainer):
    """MADDPG trainer.
    This is the trainer component of a MADDPG system. IE it takes a dataset as input
    and implements update functionality to learn from this dataset.
    """

    def __init__(
        self,
        agents: List[str],
        agent_types: List[str],
        policy_networks: Dict[str, snt.Module],
        critic_networks: Dict[str, snt.Module],
        target_policy_networks: Dict[str, snt.Module],
        target_critic_networks: Dict[str, snt.Module],
        discount: float,
        target_update_period: int,
        dataset: tf.data.Dataset,
        observation_networks: Dict[str, snt.Module],
        target_observation_networks: Dict[str, snt.Module],
        shared_weights: bool = False,
        policy_optimizer: snt.Optimizer = None,
        critic_optimizer: snt.Optimizer = None,
        clipping: bool = True,
        counter: counting.Counter = None,
        logger: loggers.Logger = None,
        checkpoint: bool = True,
    ):
        """Initializes the learner.
        Args:
          policy_network: the online (optimized) policy.
          critic_network: the online critic.
          target_policy_network: the target policy (which lags behind the online
            policy).
          target_critic_network: the target critic.
          discount: discount to use for TD updates.
          target_update_period: number of learner steps to perform before updating
            the target networks.
          dataset: dataset to learn from, whether fixed or from a replay buffer
            (see `acme.datasets.reverb.make_dataset` documentation).
          observation_network: an optional online network to process observations
            before the policy and the critic.
          target_observation_network: the target observation network.
          policy_optimizer: the optimizer to be applied to the DPG (policy) loss.
          critic_optimizer: the optimizer to be applied to the critic loss.
          clipping: whether to clip gradients by global norm.
          counter: counter object used to keep track of steps.
          logger: logger object to be used by learner.
          checkpoint: boolean indicating whether to checkpoint the learner.
        """

        super().__init__(
            agents=agents,
            agent_types=agent_types,
            policy_networks=policy_networks,
            critic_networks=critic_networks,
            target_policy_networks=target_policy_networks,
            target_critic_networks=target_critic_networks,
            discount=discount,
            target_update_period=target_update_period,
            dataset=dataset,
            observation_networks=observation_networks,
            target_observation_networks=target_observation_networks,
            shared_weights=shared_weights,
            policy_optimizer=policy_optimizer,
            critic_optimizer=critic_optimizer,
            clipping=clipping,
            counter=counter,
            logger=logger,
            checkpoint=checkpoint,
        )

    @tf.function
    def _get_critic_feed(
        self,
        o_tm1_trans: Dict[str, np.ndarray],
        o_t_trans: Dict[str, np.ndarray],
        a_tm1: Dict[str, np.ndarray],
        a_t: Dict[str, np.ndarray],
        e_tm1: Dict[str, np.ndarray],
        e_t: Dict[str, np.array],
        agent: str,
    ) -> Tuple[tf.Tensor, tf.Tensor, tf.Tensor, tf.Tensor]:
        # State based
        o_tm1_feed = e_tm1["env_state"]
        o_t_feed = e_t["env_state"]
        a_tm1_feed = tf.stack([x for x in a_tm1.values()], 1)
        a_t_feed = tf.stack([x for x in a_t.values()], 1)
        return o_tm1_feed, o_t_feed, a_tm1_feed, a_t_feed

    @tf.function
    def _get_dpg_feed(
        self,
        a_t: Dict[str, np.ndarray],
        dpg_a_t: np.ndarray,
        agent: str,
    ) -> tf.Tensor:
        # Centralised and StateBased DPG
        # Note (dries): Copy has to be made because the input
        # variables cannot be changed.
        dpg_a_t_feed = copy.copy(a_t)
        dpg_a_t_feed[agent] = dpg_a_t
        # TODO (dries): Should this not be stacked like in the recurrent case?
        tree.map_structure(tf.stop_gradient, dpg_a_t_feed)

        return dpg_a_t_feed


class BaseRecurrentMADDPGTrainer(mava.Trainer):
    """MADDPG trainer.
    This is the trainer component of a MADDPG system. IE it takes a dataset as input
    and implements update functionality to learn from this dataset.
    """

    def __init__(
        self,
        agents: List[str],
        agent_types: List[str],
        policy_networks: Dict[str, snt.Module],
        critic_networks: Dict[str, snt.Module],
        target_policy_networks: Dict[str, snt.Module],
        target_critic_networks: Dict[str, snt.Module],
        discount: float,
        target_update_period: int,
        dataset: tf.data.Dataset,
        observation_networks: Dict[str, snt.Module],
        target_observation_networks: Dict[str, snt.Module],
        shared_weights: bool = False,
        policy_optimizer: snt.Optimizer = None,
        critic_optimizer: snt.Optimizer = None,
        clipping: bool = True,
        counter: counting.Counter = None,
        logger: loggers.Logger = None,
        checkpoint: bool = True,
        checkpoint_subpath: str = "Checkpoints",
    ):
        """Initializes the learner.
        Args:
          policy_network: the online (optimized) policy.
          critic_network: the online critic.
          target_policy_network: the target policy (which lags behind the online
            policy).
          target_critic_network: the target critic.
          discount: discount to use for TD updates.
          target_update_period: number of learner steps to perform before updating
            the target networks.
          dataset: dataset to learn from, whether fixed or from a replay buffer
            (see `acme.datasets.reverb.make_dataset` documentation).
          observation_network: an optional online network to process observations
            before the policy and the critic.
          target_observation_network: the target observation network.
          policy_optimizer: the optimizer to be applied to the DPG (policy) loss.
          critic_optimizer: the optimizer to be applied to the critic loss.
          clipping: whether to clip gradients by global norm.
          counter: counter object used to keep track of steps.
          logger: logger object to be used by learner.
          checkpoint: boolean indicating whether to checkpoint the learner.
        """

        self._agents = agents
        self._agent_types = agent_types
        self._shared_weights = shared_weights

        # Dictionary with network keys for each agent.
        self.agent_net_keys = {agent: agent for agent in self._agents}
        if self._shared_weights:
            self.agent_net_keys = {agent: agent.split("_")[0] for agent in self._agents}

        self.unique_net_keys = self._agent_types if shared_weights else self._agents

        # Store online and target networks.
        self._policy_networks = policy_networks
        self._critic_networks = critic_networks
        self._target_policy_networks = target_policy_networks
        self._target_critic_networks = target_critic_networks

        self._observation_networks = observation_networks
        self._target_observation_networks = target_observation_networks

        # General learner book-keeping and loggers.
        self._counter = counter or counting.Counter()
        self._logger = logger or loggers.make_default_logger("trainer")

        # Other learner parameters.
        self._discount = discount
        self._clipping = clipping

        # Necessary to track when to update target networks.
        self._num_steps = tf.Variable(0, dtype=tf.int32)
        self._target_update_period = target_update_period

        # Create an iterator to go through the dataset.
        # TODO(b/155086959): Fix type stubs and remove.
        self._iterator = iter(dataset)  # pytype: disable=wrong-arg-types

        # Create optimizers if they aren't given.
        self._critic_optimizer = critic_optimizer or snt.optimizers.Adam(1e-4)
        self._policy_optimizer = policy_optimizer or snt.optimizers.Adam(1e-4)

        # Expose the variables.
        policy_networks_to_expose = {}
        self._system_network_variables: Dict[str, Dict[str, snt.Module]] = {
            "critic": {},
            "policy": {},
        }
        for agent_key in self.unique_net_keys:
            policy_network_to_expose = snt.Sequential(
                [
                    self._target_observation_networks[agent_key],
                    self._target_policy_networks[agent_key],
                ]
            )
            policy_networks_to_expose[agent_key] = policy_network_to_expose
            # TODO (dries): Determine why acme has a critic
            #  in self._system_network_variables
            self._system_network_variables["critic"][
                agent_key
            ] = target_critic_networks[agent_key].variables
            self._system_network_variables["policy"][
                agent_key
            ] = policy_network_to_expose.variables

        # Create checkpointer
        self._system_checkpointer = {}
        if checkpoint:
            # TODO (dries): Address this new warning: WARNING:tensorflow:11 out
            #  of the last 11 calls to
            #  <function MultiDeviceSaver.save.<locals>.tf_function_save at
            #  0x7eff3c13dd30> triggered tf.function retracing. Tracing is
            #  expensive and the excessive number tracings could be due to (1)
            #  creating @tf.function repeatedly in a loop, (2) passing tensors
            #  with different shapes, (3) passing Python objects instead of tensors.
            for agent_key in self.unique_net_keys:
                objects_to_save = {
                    "counter": self._counter,
                    "policy": self._policy_networks[agent_key],
                    "critic": self._critic_networks[agent_key],
                    "observation": self._observation_networks[agent_key],
                    "target_policy": self._target_policy_networks[agent_key],
                    "target_critic": self._target_critic_networks[agent_key],
                    "target_observation": self._target_observation_networks[agent_key],
                    "policy_optimizer": self._policy_optimizer,
                    "critic_optimizer": self._critic_optimizer,
                    "num_steps": self._num_steps,
                }

                checkpointer_dir = os.path.join(checkpoint_subpath, agent_key)
                checkpointer = tf2_savers.Checkpointer(
                    time_delta_minutes=1,
                    add_uid=False,
                    directory=checkpointer_dir,
                    objects_to_save=objects_to_save,
                    enable_checkpointing=True,
                )
                self._system_checkpointer[agent_key] = checkpointer

        # Do not record timestamps until after the first learning step is done.
        # This is to avoid including the time it takes for actors to come online and
        # fill the replay buffer.
        self._timestamp = None

    @tf.function
    def _update_target_networks(self) -> None:
        for key in self.unique_net_keys:
            # Update target network.
            online_variables = (
                *self._observation_networks[key].variables,
                *self._critic_networks[key].variables,
                *self._policy_networks[key].variables,
            )
            target_variables = (
                *self._target_observation_networks[key].variables,
                *self._target_critic_networks[key].variables,
                *self._target_policy_networks[key].variables,
            )

            # Make online -> target network update ops.
            if tf.math.mod(self._num_steps, self._target_update_period) == 0:
                for src, dest in zip(online_variables, target_variables):
                    dest.assign(src)
            self._num_steps.assign_add(1)

    def _combine_dim(self, tensor: tf.Tensor) -> tf.Tensor:
        # TODO (dries): Use the following instead:
        #  dims = tensor.shape[:2]
        #  snt.merge_leading_dims(tensor, num_dims=2)
        if len(tensor.shape) == 4:
            b_size, l_size, o_size, s_size = tensor.shape
            return tf.reshape(tensor, [b_size * l_size, o_size, s_size]), b_size, l_size
        elif len(tensor.shape) == 3:
            b_size, l_size, _ = tensor.shape
            return tf.reshape(tensor, [b_size * l_size, -1]), b_size, l_size
        else:
            assert len(tensor.shape) == 2
            return tf.reshape(tensor, [-1])

    def _extract_dim(self, tensor: tf.Tensor, b_size: int, l_size: int) -> tf.Tensor:
        return tf.reshape(tensor, [b_size, l_size, -1])

    @tf.function
    def _transform_observations(
        self, observations: Dict[str, np.ndarray]
    ) -> Tuple[Dict[str, np.ndarray], Dict[str, np.ndarray]]:
        # Note (dries): We are assuming that only the policy network
        # is recurrent and not the observation network.
        obs_trans = {}
        obs_target_trans = {}
        for agent in self._agents:
            agent_key = self.agent_net_keys[agent]

            reshaped_obs, b_size, l_size = self._combine_dim(
                observations[agent].observation
            )

            obs_trans[agent] = self._extract_dim(
                self._observation_networks[agent_key](reshaped_obs), b_size, l_size
            )

            obs_target_trans[agent] = self._extract_dim(
                self._target_observation_networks[agent_key](reshaped_obs),
                b_size,
                l_size,
            )

            # This stop_gradient prevents gradients to propagate into the target
            # observation network. In addition, since the online policy network is
            # evaluated at o_t, this also means the policy loss does not influence
            # the observation network training.
            obs_target_trans[agent] = tree.map_structure(
                tf.stop_gradient, obs_target_trans[agent]
            )

            # TODO (dries): Why is there a stop gradient here? The target
            #  will not be updated unless included into the
            #  policy_variables or critic_variables sets.
            #  One reason might be that it helps with preventing the observation
            #  network from being updated from the policy_loss.
            #  But why would we want that? Don't we want both the critic
            #  and policy to update the observation network?
            #  Or is it bad to have two optimisation processes optimising
            #  the same set of weights? But the
            #  StateBasedActorCritic will then not work as the critic
            #  is not dependent on the behavior networks.

        return obs_trans, obs_target_trans

    @tf.function
    def _get_critic_feed(
        self,
        obs_trans: Dict[str, np.ndarray],
        target_obs_trans: Dict[str, np.ndarray],
        actions: Dict[str, np.ndarray],
        target_actions: Dict[str, np.ndarray],
        extras: Dict[str, np.ndarray],
        agent: str,
    ) -> Tuple[tf.Tensor, tf.Tensor, tf.Tensor, tf.Tensor]:

        # Decentralised critic
        obs_trans_feed = obs_trans[agent]
        target_obs_trans_feed = target_obs_trans[agent]
        action_feed = actions[agent]
        target_actions_feed = target_actions[agent]
        return obs_trans_feed, target_obs_trans_feed, action_feed, target_actions_feed

    @tf.function
    def _get_dpg_feed(
        self,
        target_actions: Dict[str, np.ndarray],
        dpg_actions: np.ndarray,
        agent: str,
    ) -> tf.Tensor:
        # Decentralised DPG
        dpg_actions_feed = dpg_actions
        return dpg_actions_feed

    @tf.function
    def _policy_actions(
        self,
        target_obs_trans: Dict[str, np.ndarray],
        target_core_state: Dict[str, np.ndarray],
    ) -> Any:
        actions = {}

        for agent in self._agents:
            time.time()
            agent_key = self.agent_net_keys[agent]
            target_trans_obs = target_obs_trans[agent]
            # TODO (dries): Why is there an extra tuple
            #  wrapping that needs to be removed?
            agent_core_state = target_core_state[agent][0]

            transposed_obs = tf2_utils.batch_to_sequence(target_trans_obs)

            outputs, _ = snt.static_unroll(
                self._target_policy_networks[agent_key],
                transposed_obs,
                agent_core_state,
            )
            actions[agent] = tf2_utils.batch_to_sequence(outputs)
        return actions

    # def _covert_observations

    # NOTE (Arnu): the decorator below was causing this _step() function not
    # to be called by the step() function below. Removing it makes the code
    # work. The docs on tf.function says it is useful for speed improvements
    # but as far as I can see, we can go ahead without it. At least for now.
    # @tf.function
    def _step(
        self,
    ) -> Dict[str, Dict[str, Any]]:
        # TODO (dries): Use a memory profiler to determine what is causing
        #  the memory leak during training.

        # Update the target networks
        self._update_target_networks()

        # Draw a batch of data from replay.
        sample: reverb.ReplaySample = next(self._iterator)
        data = sample.data

        # Note (dries): The unused variable is start_of_episodes.
        observations, actions, rewards, discounts, _, extras = (
            data.observations,
            data.actions,
            data.rewards,
            data.discounts,
            data.start_of_episode,
            data.extras,
        )

        # Get initial state for the LSTM from replay and
        # extract the first state in the sequence..
        core_state = tree.map_structure(lambda s: s[:, 0, :], extras["core_states"])
        target_core_state = tree.map_structure(tf.identity, core_state)

        logged_losses: Dict[str, Dict[str, Any]] = {}

        # TODO (dries): Take out all the data_points that does not need
        #  to be processed here at the start. Therefore it does not have
        #  to be done later on and saves processing time.

        # Do forward passes through the networks and calculate the losses
        with tf.GradientTape(persistent=True) as tape:
            policy_losses: Dict[str, tf.Tensor] = {}
            critic_losses: Dict[str, tf.Tensor] = {}

            # Note (dries): We are assuming that only the policy network
            # is recurrent and not the observation network.

            obs_trans, target_obs_trans = self._transform_observations(observations)

            target_actions = self._policy_actions(target_obs_trans, target_core_state)

            for agent in self._agents:
                agent_key = self.agent_net_keys[agent]

                # Cast the additional discount to match
                # the environment discount dtype.
                discount = tf.cast(self._discount, dtype=discounts[agent].dtype)
                # Get critic feed
                (
                    obs_trans_feed,
                    target_obs_trans_feed,
                    action_feed,
                    target_actions_feed,
                ) = self._get_critic_feed(
                    obs_trans=obs_trans,
                    target_obs_trans=target_obs_trans,
                    actions=actions,
                    target_actions=target_actions,
                    extras=extras,
                    agent=agent,
                )

                # Critic learning.
                # Remove the last sequence step for the normal network
                obs_comb, _, _ = self._combine_dim(obs_trans_feed[:, :-1])
                act_comb, _, _ = self._combine_dim(action_feed[:, :-1])
                q_values = self._critic_networks[agent_key](obs_comb, act_comb)

                # Remove first sequence step for the target
                obs_comb, _, _ = self._combine_dim(target_obs_trans_feed[:, 1:])
                act_comb, _, _ = self._combine_dim(target_actions_feed[:, 1:])
                target_q_values = self._target_critic_networks[agent_key](
                    obs_comb, act_comb
                )

                # Squeeze into the shape expected by the td_learning implementation.
                q_values = tf.squeeze(q_values, axis=-1)  # [B]
                target_q_values = tf.squeeze(target_q_values, axis=-1)  # [B]

                # Critic loss.
                # Compute the transformed n-step loss.
                # TODO (dries): Is discounts and rewards correct?
                #  Or should it be [:, 1:]?

                # print("agent_rewards: ", rewards[agent][0, 1:])
                # print("agent_discounts: ", discounts[agent][0, 1:])

                agent_rewards = self._combine_dim(rewards[agent][:, :-1])
                agent_discounts = self._combine_dim(discounts[agent][:, :-1])

                # print("Discounts all 1: ", np.all(agent_discounts == 1.0))
                # print("Rewards all 0: ", np.all(agent_rewards == 0.0))

                # Critic loss.
                # TODO (dries): Change the critic losses to n step return losses?
                critic_loss = trfl.td_learning(
                    q_values,
                    agent_rewards,
                    discount * agent_discounts,
                    target_q_values,
                ).loss

                # Actor learning.
                obs_agent_feed = target_obs_trans[agent]
                # TODO (dries): Why is there an extra tuple?
                agent_core_state = core_state[agent][0]
                transposed_obs = tf2_utils.batch_to_sequence(obs_agent_feed)
                outputs, updated_states = snt.static_unroll(
                    self._policy_networks[agent_key], transposed_obs, agent_core_state
                )

                dpg_actions = tf2_utils.batch_to_sequence(outputs)

                # Get dpg actions
                dpg_actions_feed = self._get_dpg_feed(
                    target_actions, dpg_actions, agent
                )

                # Get dpg Q values.
                obs_comb, _, _ = self._combine_dim(target_obs_trans_feed)
                act_comb, _, _ = self._combine_dim(dpg_actions_feed)
                dpg_q_values = self._critic_networks[agent_key](obs_comb, act_comb)

                # Actor loss. If clipping is true use dqda clipping and clip the norm.
                # dpg_q_values = tf.squeeze(dpg_q_values, axis=-1)  # [B]

                dqda_clipping = 1.0 if self._clipping else None

                policy_loss = losses.dpg(
                    dpg_q_values,
                    act_comb,
                    tape=tape,
                    dqda_clipping=dqda_clipping,
                    clip_norm=self._clipping,
                )

                policy_loss = tf.reduce_mean(policy_loss, axis=0)
                policy_losses[agent] = policy_loss

                critic_loss = tf.reduce_mean(critic_loss, axis=0)
                critic_losses[agent] = critic_loss

        # Calculate the gradients and update the networks
        for agent in self._agents:
            agent_key = self.agent_net_keys[agent]

            # Get trainable variables.
            policy_variables = (
                self._observation_networks[agent_key].trainable_variables
                + self._policy_networks[agent_key].trainable_variables
            )
            critic_variables = (
                # In this agent, the critic loss trains the observation network.
                self._observation_networks[agent_key].trainable_variables
                + self._critic_networks[agent_key].trainable_variables
            )

            # Compute gradients.
            # TODO: Address warning. WARNING:tensorflow:Calling GradientTape.gradient
            #  on a persistent tape inside its context is significantly less efficient
            #  than calling it outside the context (it causes the gradient ops to be
            #  recorded on the tape, leading to increased CPU and memory usage).
            #  Only call GradientTape.gradient inside the context if you actually want
            #  to trace the gradient in order to compute higher order derivatives.
            #  to trace the gradient in order to compute higher order derivatives.
            policy_gradients = tape.gradient(policy_losses[agent], policy_variables)
            critic_gradients = tape.gradient(critic_losses[agent], critic_variables)

            # Maybe clip gradients.
            if self._clipping:
                policy_gradients = tf.clip_by_global_norm(policy_gradients, 40.0)[0]
                critic_gradients = tf.clip_by_global_norm(critic_gradients, 40.0)[0]

            # Apply gradients.
            self._policy_optimizer.apply(policy_gradients, policy_variables)
            self._critic_optimizer.apply(critic_gradients, critic_variables)

            logged_losses.update(
                {
                    agent: {
                        "critic_loss": critic_losses[agent],
                        "policy_loss": policy_losses[agent],
                    }
                }
            )

        # Delete the tape manually because of the persistent=True flag.
        del tape

        # Losses to track.
        return logged_losses

    def step(self) -> None:
        # Run the learning step.
        fetches = self._step()

        # Compute elapsed time.
        timestamp = time.time()
        if self._timestamp:
            elapsed_time = timestamp - self._timestamp
        else:
            elapsed_time = 0
        self._timestamp = timestamp  # type: ignore

        # Update our counts and record it.
        counts = self._counter.increment(steps=1, walltime=elapsed_time)
        fetches.update(counts)

        # Checkpoint the networks.
        if len(self._system_checkpointer.keys()) > 0:
            for agent_key in self.unique_net_keys:
                checkpointer = self._system_checkpointer[agent_key]
                checkpointer.save()

        self._logger.write(fetches)

    def get_variables(self, names: Sequence[str]) -> Dict[str, Dict[str, np.ndarray]]:
        variables: Dict[str, Dict[str, np.ndarray]] = {}
        for network_type in names:
            variables[network_type] = {}
            for agent in self.unique_net_keys:
                variables[network_type][agent] = tf2_utils.to_numpy(
                    self._system_network_variables[network_type][agent]
                )
        return variables


class DecentralisedRecurrentMADDPGTrainer(BaseRecurrentMADDPGTrainer):
    """MADDPG trainer.
    This is the trainer component of a MADDPG system. IE it takes a dataset as input
    and implements update functionality to learn from this dataset.
    """

    def __init__(
        self,
        agents: List[str],
        agent_types: List[str],
        policy_networks: Dict[str, snt.Module],
        critic_networks: Dict[str, snt.Module],
        target_policy_networks: Dict[str, snt.Module],
        target_critic_networks: Dict[str, snt.Module],
        discount: float,
        target_update_period: int,
        dataset: tf.data.Dataset,
        observation_networks: Dict[str, snt.Module],
        target_observation_networks: Dict[str, snt.Module],
        shared_weights: bool = False,
        policy_optimizer: snt.Optimizer = None,
        critic_optimizer: snt.Optimizer = None,
        clipping: bool = True,
        counter: counting.Counter = None,
        logger: loggers.Logger = None,
        checkpoint: bool = True,
    ):
        """Initializes the learner.
        Args:
          policy_network: the online (optimized) policy.
          critic_network: the online critic.
          target_policy_network: the target policy (which lags behind the online
            policy).
          target_critic_network: the target critic.
          discount: discount to use for TD updates.
          target_update_period: number of learner steps to perform before updating
            the target networks.
          dataset: dataset to learn from, whether fixed or from a replay buffer
            (see `acme.datasets.reverb.make_dataset` documentation).
          observation_network: an optional online network to process observations
            before the policy and the critic.
          target_observation_network: the target observation network.
          policy_optimizer: the optimizer to be applied to the DPG (policy) loss.
          critic_optimizer: the optimizer to be applied to the critic loss.
          clipping: whether to clip gradients by global norm.
          counter: counter object used to keep track of steps.
          logger: logger object to be used by learner.
          checkpoint: boolean indicating whether to checkpoint the learner.
        """

        super().__init__(
            agents=agents,
            agent_types=agent_types,
            policy_networks=policy_networks,
            critic_networks=critic_networks,
            target_policy_networks=target_policy_networks,
            target_critic_networks=target_critic_networks,
            discount=discount,
            target_update_period=target_update_period,
            dataset=dataset,
            observation_networks=observation_networks,
            target_observation_networks=target_observation_networks,
            shared_weights=shared_weights,
            policy_optimizer=policy_optimizer,
            critic_optimizer=critic_optimizer,
            clipping=clipping,
            counter=counter,
            logger=logger,
            checkpoint=checkpoint,
        )


class CentralisedRecurrentMADDPGTrainer(BaseRecurrentMADDPGTrainer):
    """MADDPG trainer.
    This is the trainer component of a MADDPG system. IE it takes a dataset as input
    and implements update functionality to learn from this dataset.
    """

    def __init__(
        self,
        agents: List[str],
        agent_types: List[str],
        policy_networks: Dict[str, snt.Module],
        critic_networks: Dict[str, snt.Module],
        target_policy_networks: Dict[str, snt.Module],
        target_critic_networks: Dict[str, snt.Module],
        discount: float,
        target_update_period: int,
        dataset: tf.data.Dataset,
        observation_networks: Dict[str, snt.Module],
        target_observation_networks: Dict[str, snt.Module],
        shared_weights: bool = False,
        policy_optimizer: snt.Optimizer = None,
        critic_optimizer: snt.Optimizer = None,
        clipping: bool = True,
        counter: counting.Counter = None,
        logger: loggers.Logger = None,
        checkpoint: bool = True,
    ):
        """Initializes the learner.
        Args:
          policy_network: the online (optimized) policy.
          critic_network: the online critic.
          target_policy_network: the target policy (which lags behind the online
            policy).
          target_critic_network: the target critic.
          discount: discount to use for TD updates.
          target_update_period: number of learner steps to perform before updating
            the target networks.
          dataset: dataset to learn from, whether fixed or from a replay buffer
            (see `acme.datasets.reverb.make_dataset` documentation).
          observation_network: an optional online network to process observations
            before the policy and the critic.
          target_observation_network: the target observation network.
          policy_optimizer: the optimizer to be applied to the DPG (policy) loss.
          critic_optimizer: the optimizer to be applied to the critic loss.
          clipping: whether to clip gradients by global norm.
          counter: counter object used to keep track of steps.
          logger: logger object to be used by learner.
          checkpoint: boolean indicating whether to checkpoint the learner.
        """
        super().__init__(
            agents=agents,
            agent_types=agent_types,
            policy_networks=policy_networks,
            critic_networks=critic_networks,
            target_policy_networks=target_policy_networks,
            target_critic_networks=target_critic_networks,
            discount=discount,
            target_update_period=target_update_period,
            dataset=dataset,
            observation_networks=observation_networks,
            target_observation_networks=target_observation_networks,
            shared_weights=shared_weights,
            policy_optimizer=policy_optimizer,
            critic_optimizer=critic_optimizer,
            clipping=clipping,
            counter=counter,
            logger=logger,
            checkpoint=checkpoint,
        )

    @tf.function
    def _get_critic_feed(
        self,
        obs_trans: Dict[str, np.ndarray],
        target_obs_trans: Dict[str, np.ndarray],
        actions: Dict[str, np.ndarray],
        target_actions: Dict[str, np.ndarray],
        extras: Dict[str, np.ndarray],
        agent: str,
    ) -> Tuple[tf.Tensor, tf.Tensor, tf.Tensor, tf.Tensor]:

        # Centralised based
        obs_trans_feed = tf.stack([x for x in obs_trans.values()], -1)
        target_obs_trans_feed = tf.stack([x for x in target_obs_trans.values()], -1)
        action_feed = tf.stack([x for x in actions.values()], -1)
        target_actions_feed = tf.stack([x for x in target_actions.values()], -1)
        return obs_trans_feed, target_obs_trans_feed, action_feed, target_actions_feed

    @tf.function
    def _get_dpg_feed(
        self,
        actions: Dict[str, np.ndarray],
        dpg_actions: np.ndarray,
        agent: str,
    ) -> tf.Tensor:
        # Centralised and StateBased DPG
        # Note (dries): Copy has to be made because the input
        # variables cannot be changed.
        dpg_actions_feed = copy.copy(actions)
        dpg_actions_feed[agent] = dpg_actions
        dpg_actions_feed = tf.squeeze(
            tf.stack([x for x in dpg_actions_feed.values()], -1)
        )
        tree.map_structure(tf.stop_gradient, dpg_actions_feed)
        return dpg_actions_feed


class StateBasedRecurrentMADDPGTrainer(BaseRecurrentMADDPGTrainer):
    """MADDPG trainer.
    This is the trainer component of a MADDPG system. IE it takes a dataset as input
    and implements update functionality to learn from this dataset.
    """

    def __init__(
        self,
        agents: List[str],
        agent_types: List[str],
        policy_networks: Dict[str, snt.Module],
        critic_networks: Dict[str, snt.Module],
        target_policy_networks: Dict[str, snt.Module],
        target_critic_networks: Dict[str, snt.Module],
        discount: float,
        target_update_period: int,
        dataset: tf.data.Dataset,
        observation_networks: Dict[str, snt.Module],
        target_observation_networks: Dict[str, snt.Module],
        shared_weights: bool = False,
        policy_optimizer: snt.Optimizer = None,
        critic_optimizer: snt.Optimizer = None,
        clipping: bool = True,
        counter: counting.Counter = None,
        logger: loggers.Logger = None,
        checkpoint: bool = True,
    ):
        """Initializes the learner.
        Args:
          policy_network: the online (optimized) policy.
          critic_network: the online critic.
          target_policy_network: the target policy (which lags behind the online
            policy).
          target_critic_network: the target critic.
          discount: discount to use for TD updates.
          target_update_period: number of learner steps to perform before updating
            the target networks.
          dataset: dataset to learn from, whether fixed or from a replay buffer
            (see `acme.datasets.reverb.make_dataset` documentation).
          observation_network: an optional online network to process observations
            before the policy and the critic.
          target_observation_network: the target observation network.
          policy_optimizer: the optimizer to be applied to the DPG (policy) loss.
          critic_optimizer: the optimizer to be applied to the critic loss.
          clipping: whether to clip gradients by global norm.
          counter: counter object used to keep track of steps.
          logger: logger object to be used by learner.
          checkpoint: boolean indicating whether to checkpoint the learner.
        """
        super().__init__(
            agents=agents,
            agent_types=agent_types,
            policy_networks=policy_networks,
            critic_networks=critic_networks,
            target_policy_networks=target_policy_networks,
            target_critic_networks=target_critic_networks,
            discount=discount,
            target_update_period=target_update_period,
            dataset=dataset,
            observation_networks=observation_networks,
            target_observation_networks=target_observation_networks,
            shared_weights=shared_weights,
            policy_optimizer=policy_optimizer,
            critic_optimizer=critic_optimizer,
            clipping=clipping,
            counter=counter,
            logger=logger,
            checkpoint=checkpoint,
        )

    @tf.function
    def _get_critic_feed(
        self,
        obs_trans: Dict[str, np.ndarray],
        target_obs_trans: Dict[str, np.ndarray],
        actions: Dict[str, np.ndarray],
        target_actions: Dict[str, np.ndarray],
        extras: Dict[str, np.ndarray],
        agent: str,
    ) -> Tuple[tf.Tensor, tf.Tensor, tf.Tensor, tf.Tensor]:

        # State based
        obs_trans_feed = extras["env_state"]
        target_obs_trans_feed = extras["env_state"]
        action_feed = tf.stack([x for x in actions.values()], -1)
        target_actions_feed = tf.stack([x for x in target_actions.values()], -1)
        return obs_trans_feed, target_obs_trans_feed, action_feed, target_actions_feed

    @tf.function
    def _get_dpg_feed(
        self,
        actions: Dict[str, np.ndarray],
        dpg_actions: np.ndarray,
        agent: str,
    ) -> tf.Tensor:
        # Centralised and StateBased DPG
        # Note (dries): Copy has to be made because the input
        # variables cannot be changed.
        dpg_actions_feed = copy.copy(actions)
        dpg_actions_feed[agent] = dpg_actions
        dpg_actions_feed = tf.squeeze(
            tf.stack([x for x in dpg_actions_feed.values()], -1)
        )
        tree.map_structure(tf.stop_gradient, dpg_actions_feed)
        return dpg_actions_feed<|MERGE_RESOLUTION|>--- conflicted
+++ resolved
@@ -429,25 +429,7 @@
             # Apply gradients.
             self._policy_optimizer.apply(policy_gradients, policy_variables)
             self._critic_optimizer.apply(critic_gradients, critic_variables)
-
-<<<<<<< HEAD
-            logged_losses.update(
-                {
-                    agent: {
-                        "critic_loss": critic_losses[agent],
-                        "policy_loss": policy_losses[agent],
-                    }
-                }
-            )
-
-        # Delete the tape manually because of the persistent=True flag.
-        del tape
-
-        # Losses to track.
-        return logged_losses
-=======
         train_utils.safe_del(self, "tape")
->>>>>>> d2ab48f5
 
     def step(self) -> None:
         # Run the learning step.
@@ -1071,13 +1053,24 @@
     ) -> Dict[str, Dict[str, Any]]:
         # TODO (dries): Use a memory profiler to determine what is causing
         #  the memory leak during training.
-
         # Update the target networks
         self._update_target_networks()
 
         # Draw a batch of data from replay.
         sample: reverb.ReplaySample = next(self._iterator)
-        data = sample.data
+
+        self._forward(sample)
+
+        self._backward()
+
+        # Log losses per agent
+        return train_utils.map_losses_per_agent_ac(
+            self.critic_losses, self.policy_losses
+        )
+
+    # Forward pass that calculates loss.
+    def _forward(self, inputs: Any) -> None:
+        data = inputs.data
 
         # Note (dries): The unused variable is start_of_episodes.
         observations, actions, rewards, discounts, _, extras = (
@@ -1093,8 +1086,6 @@
         # extract the first state in the sequence..
         core_state = tree.map_structure(lambda s: s[:, 0, :], extras["core_states"])
         target_core_state = tree.map_structure(tf.identity, core_state)
-
-        logged_losses: Dict[str, Dict[str, Any]] = {}
 
         # TODO (dries): Take out all the data_points that does not need
         #  to be processed here at the start. Therefore it does not have
@@ -1213,6 +1204,17 @@
                 critic_loss = tf.reduce_mean(critic_loss, axis=0)
                 critic_losses[agent] = critic_loss
 
+        self.policy_losses = policy_losses
+        self.critic_losses = critic_losses
+        self.tape = tape
+
+    # Backward pass that calculates gradients and updates network.
+    def _backward(self) -> None:
+        # Calculate the gradients and update the networks
+        policy_losses = self.policy_losses
+        critic_losses = self.critic_losses
+        tape = self.tape
+
         # Calculate the gradients and update the networks
         for agent in self._agents:
             agent_key = self.agent_net_keys[agent]
@@ -1248,20 +1250,7 @@
             self._policy_optimizer.apply(policy_gradients, policy_variables)
             self._critic_optimizer.apply(critic_gradients, critic_variables)
 
-            logged_losses.update(
-                {
-                    agent: {
-                        "critic_loss": critic_losses[agent],
-                        "policy_loss": policy_losses[agent],
-                    }
-                }
-            )
-
-        # Delete the tape manually because of the persistent=True flag.
-        del tape
-
-        # Losses to track.
-        return logged_losses
+        train_utils.safe_del(self, "tape")
 
     def step(self) -> None:
         # Run the learning step.
