--- conflicted
+++ resolved
@@ -1729,8 +1729,6 @@
         dpg_actions_feed = tf.squeeze(
             tf.stack([dpg_actions_feed[agent] for agent in self._agents], -1)
         )
-<<<<<<< HEAD
-        tree.map_structure(tf.stop_gradient, dpg_actions_feed)
         return dpg_actions_feed
 
 
@@ -2014,7 +2012,4 @@
                     clip_norm=clip_norm,
                 )
                 self.policy_losses[agent] = tf.reduce_mean(policy_loss, axis=0)
-        self.tape = tape
-=======
-        return dpg_actions_feed
->>>>>>> b737828d
+        self.tape = tape