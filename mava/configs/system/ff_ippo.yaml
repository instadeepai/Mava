--- conflicted
+++ resolved
@@ -2,17 +2,11 @@
 # defaults:
 #   - network: mlp # This is used for the second approach mentioned in the defaults.yaml
 
-<<<<<<< HEAD
 system_name: ff_ippo
 network_name: mlp
 
-#num_updates: 1000 # Override the default num_updates
-=======
 total_timesteps: ~ # Set the total environment steps.
 # If unspecified, it's derived from num_updates; otherwise, num_updates adjusts based on this value.
-num_updates: 1000 # Number of updates
-seed: 42
->>>>>>> 6589e0a5
 
 # --- Agent observations ---
 add_agent_id: True
