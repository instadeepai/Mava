# python3
# Copyright 2021 InstaDeep Ltd. All rights reserved.
#
# Licensed under the Apache License, Version 2.0 (the "License");
# you may not use this file except in compliance with the License.
# You may obtain a copy of the License at
#
#     http://www.apache.org/licenses/LICENSE-2.0
#
# Unless required by applicable law or agreed to in writing, software
# distributed under the License is distributed on an "AS IS" BASIS,
# WITHOUT WARRANTIES OR CONDITIONS OF ANY KIND, either express or implied.
# See the License for the specific language governing permissions and
# limitations under the License.

"""Execution components for system builders"""

import abc
from dataclasses import dataclass
from typing import List, Type

import jax
from acme.jax import utils

from mava.callbacks import Callback
from mava.components.jax import Component
from mava.components.jax.building.networks import Networks
from mava.components.jax.building.system_init import BaseSystemInit
from mava.components.jax.training.trainer import BaseTrainerInit
from mava.core_jax import SystemExecutor


@dataclass
class ExecutorSelectActionConfig:
    pass


class ExecutorSelectAction(Component):
    @abc.abstractmethod
    def __init__(
        self,
        config: ExecutorSelectActionConfig = ExecutorSelectActionConfig(),
    ):
        """Component defines hooks to override for executor action selection.

        Args:
            config: ExecutorSelectActionConfig.
        """
        self.config = config

    # Select actions
    @abc.abstractmethod
    def on_execution_select_actions(self, executor: SystemExecutor) -> None:
<<<<<<< HEAD
        """Select actions for all the agents."""
=======
        """Hook to override for selecting actions for each agent."""
        pass

    # Select action
    @abc.abstractmethod
    def on_execution_select_action_compute(self, executor: SystemExecutor) -> None:
        """Hook to override for selecting an action for a single agent."""
        pass

    @staticmethod
    def name() -> str:
        """Static method that returns component name."""
        return "executor_select_action"

    @staticmethod
    def required_components() -> List[Type[Callback]]:
        """List of other Components required in the system for this Component to function.

        BaseTrainerInit required to set up executor.store.networks.
        BaseSystemInit required to set up executor.store.agent_net_keys.
        Networks required to set up executor.store.key.

        Returns:
            List of required component classes.
        """
        return [BaseTrainerInit, BaseSystemInit, Networks]


class FeedforwardExecutorSelectAction(ExecutorSelectAction):
    def __init__(
        self,
        config: ExecutorSelectActionConfig = ExecutorSelectActionConfig(),
    ):
        """Component defines hooks for the executor selecting actions.

        Args:
            config: ExecutorSelectActionConfig.
        """
        self.config = config

    # Select actions
    def on_execution_select_actions(self, executor: SystemExecutor) -> None:
        """Select actions for each agent and save info in store.

        Args:
            executor: SystemExecutor.

        Returns:
            None.
        """
>>>>>>> 7b11a082
        executor.store.actions_info = {}
        executor.store.policies_info = {}
        # executor.store.observations set by Executor
        for agent, observation in executor.store.observations.items():
            action_info, policy_info = executor.select_action(agent, observation)
            executor.store.actions_info[agent] = action_info
            executor.store.policies_info[agent] = policy_info

    # Select action
    def on_execution_select_action_compute(self, executor: SystemExecutor) -> None:
        """Select action for a single agent and save in store.

        Args:
            executor: SystemExecutor.

        Returns:
            None.
        """

        agent = executor.store.agent  # Set by Executor
        network = executor.store.networks["networks"][
            executor.store.agent_net_keys[agent]
        ]

        # executor.store.observation set by Executor
        observation = utils.add_batch_dim(executor.store.observation.observation)
        rng_key, executor.store.key = jax.random.split(executor.store.key)

        # TODO (dries): We are currently using jit in the networks per agent.
        # We can also try jit over all the agents in a for loop. This would
        # allow the jit function to save us even more time.
        executor.store.action_info, executor.store.policy_info = network.get_action(
<<<<<<< HEAD
            observation, rng_key
        )

    @staticmethod
    def name() -> str:
        """_summary_"""
        return "action_selector"


class FeedforwardExecutorSelectActionValueBased(Component):
    """Feedforward executor that selects actions based on the q-values.

    TODO: this class has method on_execution_select_actions which identical to the same
     method in FeedforwardExecutorSelectAction. They can be children of a parent class.
    """

    def __init__(
        self,
        config: ExecutorSelectActionProcessConfig = ExecutorSelectActionProcessConfig(),
    ) -> None:
        """_summary_

        Args:
            config : a config is passed, works with an empty config as well.
        """
        self.config = config

    # Select actions
    def on_execution_select_actions(self, executor: SystemExecutor) -> None:
        """Select actions for all the agents."""
        executor.store.actions_info = {}
        executor.store.policies_info = {}
        for agent, observation in executor.store.observations.items():
            action_info, policy_info = executor.select_action(agent, observation)
            executor.store.actions_info[agent] = action_info
            executor.store.policies_info[agent] = policy_info

    # Select action
    def on_execution_select_action_compute(self, executor: SystemExecutor) -> None:
        """Compute the action for the agent."""

        agent = executor.store.agent
        network = executor.store.networks["networks"][
            executor.store.agent_net_keys[agent]
        ]

        observation = executor.store.observation.observation.reshape((1, -1))
        rng_key, executor.store.key = jax.random.split(executor.store.key)

        # TODO (dries): We are currently using jit in the networks per agent.
        # We can also try jit over all the agents in a for loop. This would
        # allow the jit function to save us even more time.
        epsilon = executor.store.epsilon_scheduler.epsilon

        executor.store.action_info, executor.store.policy_info = network.get_action(
            observation,
            rng_key,
            epsilon=epsilon,
            mask=utils.add_batch_dim(executor.store.observation.legal_actions),
        )

    @staticmethod
    def name() -> str:
        """Returns the name of the component."""
        return "action_selector"
=======
            observation,
            rng_key,
            utils.add_batch_dim(executor.store.observation.legal_actions),
        )
>>>>>>> 7b11a082
<|MERGE_RESOLUTION|>--- conflicted
+++ resolved
@@ -17,16 +17,11 @@
 
 import abc
 from dataclasses import dataclass
-from typing import List, Type
 
 import jax
 from acme.jax import utils
 
-from mava.callbacks import Callback
 from mava.components.jax import Component
-from mava.components.jax.building.networks import Networks
-from mava.components.jax.building.system_init import BaseSystemInit
-from mava.components.jax.training.trainer import BaseTrainerInit
 from mava.core_jax import SystemExecutor
 
 
@@ -51,9 +46,6 @@
     # Select actions
     @abc.abstractmethod
     def on_execution_select_actions(self, executor: SystemExecutor) -> None:
-<<<<<<< HEAD
-        """Select actions for all the agents."""
-=======
         """Hook to override for selecting actions for each agent."""
         pass
 
@@ -67,19 +59,6 @@
     def name() -> str:
         """Static method that returns component name."""
         return "executor_select_action"
-
-    @staticmethod
-    def required_components() -> List[Type[Callback]]:
-        """List of other Components required in the system for this Component to function.
-
-        BaseTrainerInit required to set up executor.store.networks.
-        BaseSystemInit required to set up executor.store.agent_net_keys.
-        Networks required to set up executor.store.key.
-
-        Returns:
-            List of required component classes.
-        """
-        return [BaseTrainerInit, BaseSystemInit, Networks]
 
 
 class FeedforwardExecutorSelectAction(ExecutorSelectAction):
@@ -104,10 +83,8 @@
         Returns:
             None.
         """
->>>>>>> 7b11a082
         executor.store.actions_info = {}
         executor.store.policies_info = {}
-        # executor.store.observations set by Executor
         for agent, observation in executor.store.observations.items():
             action_info, policy_info = executor.select_action(agent, observation)
             executor.store.actions_info[agent] = action_info
@@ -124,12 +101,11 @@
             None.
         """
 
-        agent = executor.store.agent  # Set by Executor
+        agent = executor.store.agent
         network = executor.store.networks["networks"][
             executor.store.agent_net_keys[agent]
         ]
 
-        # executor.store.observation set by Executor
         observation = utils.add_batch_dim(executor.store.observation.observation)
         rng_key, executor.store.key = jax.random.split(executor.store.key)
 
@@ -137,17 +113,12 @@
         # We can also try jit over all the agents in a for loop. This would
         # allow the jit function to save us even more time.
         executor.store.action_info, executor.store.policy_info = network.get_action(
-<<<<<<< HEAD
-            observation, rng_key
+            observation,
+            rng_key,
+            utils.add_batch_dim(executor.store.observation.legal_actions),
         )
 
-    @staticmethod
-    def name() -> str:
-        """_summary_"""
-        return "action_selector"
-
-
-class FeedforwardExecutorSelectActionValueBased(Component):
+class FeedforwardExecutorSelectActionValueBased(ExecutorSelectAction):
     """Feedforward executor that selects actions based on the q-values.
 
     TODO: this class has method on_execution_select_actions which identical to the same
@@ -156,7 +127,7 @@
 
     def __init__(
         self,
-        config: ExecutorSelectActionProcessConfig = ExecutorSelectActionProcessConfig(),
+        config: ExecutorSelectActionConfig = ExecutorSelectActionConfig(),
     ) -> None:
         """_summary_
 
@@ -184,7 +155,8 @@
             executor.store.agent_net_keys[agent]
         ]
 
-        observation = executor.store.observation.observation.reshape((1, -1))
+        #observation = executor.store.observation.observation.reshape((1, -1))
+        observation = utils.add_batch_dim(executor.store.observation.observation)
         rng_key, executor.store.key = jax.random.split(executor.store.key)
 
         # TODO (dries): We are currently using jit in the networks per agent.
@@ -199,13 +171,10 @@
             mask=utils.add_batch_dim(executor.store.observation.legal_actions),
         )
 
-    @staticmethod
-    def name() -> str:
-        """Returns the name of the component."""
-        return "action_selector"
-=======
+        """
+         executor.store.action_info, executor.store.policy_info = network.get_action(
             observation,
             rng_key,
             utils.add_batch_dim(executor.store.observation.legal_actions),
         )
->>>>>>> 7b11a082
+        """