# python3
# Copyright 2021 InstaDeep Ltd. All rights reserved.
#
# Licensed under the Apache License, Version 2.0 (the "License");
# you may not use this file except in compliance with the License.
# You may obtain a copy of the License at
#
#     http://www.apache.org/licenses/LICENSE-2.0
#
# Unless required by applicable law or agreed to in writing, software
# distributed under the License is distributed on an "AS IS" BASIS,
# WITHOUT WARRANTIES OR CONDITIONS OF ANY KIND, either express or implied.
# See the License for the specific language governing permissions and
# limitations under the License.

"""Execution components for system builders"""

import abc
from dataclasses import dataclass
from typing import Any

import acme.jax.utils as utils
import jax
from acme.jax import utils

from mava.components.jax import Component
from mava.core_jax import SystemExecutor


@dataclass
class ExecutorSelectActionProcessConfig:
    pass


class ExecutorSelectAction(Component):
    @abc.abstractmethod
    def __init__(self, config: Any) -> None:
        """_summary_

        Args:
            config : _description_.
        """
        self.config = config

    @staticmethod
    def name() -> str:
        """_summary_

        Returns:
            _description_
        """
        return "executor_select_action"


class FeedforwardExecutorSelectAction(ExecutorSelectAction):
    def __init__(
        self,
        config: ExecutorSelectActionProcessConfig = ExecutorSelectActionProcessConfig(),
    ):
        """_summary_

        Args:
            config : _description_.
        """
        self.config = config

    # Select actions
    def on_execution_select_actions(self, executor: SystemExecutor) -> None:
        """Summary"""
        executor.store.actions_info = {}
        executor.store.policies_info = {}
        for agent, observation in executor.store.observations.items():
            action_info, policy_info = executor.select_action(agent, observation)
            executor.store.actions_info[agent] = action_info
            executor.store.policies_info[agent] = policy_info

    # Select action
    def on_execution_select_action_compute(self, executor: SystemExecutor) -> None:
        """Summary"""

        agent = executor.store.agent
        network = executor.store.networks["networks"][
            executor.store.agent_net_keys[agent]
        ]

        observation = utils.add_batch_dim(executor.store.observation.observation)
        rng_key, executor.store.key = jax.random.split(executor.store.key)

        # TODO (dries): We are currently using jit in the networks per agent.
        # We can also try jit over all the agents in a for loop. This would
        # allow the jit function to save us even more time.
        executor.store.action_info, executor.store.policy_info = network.get_action(
<<<<<<< HEAD
            observation, rng_key
        )
=======
            observation,
            rng_key,
            utils.add_batch_dim(executor.store.observation.legal_actions),
        )

    @staticmethod
    def name() -> str:
        """_summary_"""
        return "action_selector"
>>>>>>> fe984ae9
<|MERGE_RESOLUTION|>--- conflicted
+++ resolved
@@ -90,17 +90,7 @@
         # We can also try jit over all the agents in a for loop. This would
         # allow the jit function to save us even more time.
         executor.store.action_info, executor.store.policy_info = network.get_action(
-<<<<<<< HEAD
-            observation, rng_key
-        )
-=======
             observation,
             rng_key,
             utils.add_batch_dim(executor.store.observation.legal_actions),
-        )
-
-    @staticmethod
-    def name() -> str:
-        """_summary_"""
-        return "action_selector"
->>>>>>> fe984ae9
+        )