# python3
# Copyright 2021 InstaDeep Ltd. All rights reserved.
#
# Licensed under the Apache License, Version 2.0 (the "License");
# you may not use this file except in compliance with the License.
# You may obtain a copy of the License at
#
#     http://www.apache.org/licenses/LICENSE-2.0
#
# Unless required by applicable law or agreed to in writing, software
# distributed under the License is distributed on an "AS IS" BASIS,
# WITHOUT WARRANTIES OR CONDITIONS OF ANY KIND, either express or implied.
# See the License for the specific language governing permissions and
# limitations under the License.

"""Commonly used distributor components for system builders"""
from dataclasses import dataclass
from typing import Callable, List, Optional, Union

import jax
from chex import PRNGKey

from mava.components.jax import Component
from mava.core_jax import SystemBuilder
from mava.systems.jax.launcher import Launcher, NodeType


@dataclass
class DistributorConfig:
    num_executors: int = 1
    multi_process: bool = True
    nodes_on_gpu: Union[List[str], str] = "trainer"
    run_evaluator: bool = True
    distributor_name: str = "System"
<<<<<<< HEAD
    rng_seed: int = 0
=======
    terminal: str = "current_terminal"
>>>>>>> 15e4e38a


class Distributor(Component):
    def __init__(self, config: DistributorConfig = DistributorConfig()):
        """_summary_

        Args:
            config : _description_.
        """
        if isinstance(config.nodes_on_gpu, str):
            config.nodes_on_gpu = [config.nodes_on_gpu]
        self.config = config

    def on_building_program_nodes(self, builder: SystemBuilder) -> None:
        """_summary_

        Args:
            builder : _description_
        """
        builder.store.program = Launcher(
            multi_process=self.config.multi_process,
            nodes_on_gpu=self.config.nodes_on_gpu,
            name=self.config.distributor_name,
            terminal=self.config.terminal,
        )

        # tables node
        data_server = builder.store.program.add(
            builder.data_server,
            node_type=NodeType.reverb,
            name="data_server",
        )

        # variable server node
        parameter_server = builder.store.program.add(
            builder.parameter_server,
            node_type=NodeType.corrier,
            name="parameter_server",
        )
        distributor_key = jax.random.PRNGKey(self.config.rng_seed)
        distributor_key, executor_seed_key, evaluator_seed_key = jax.random.split(
            distributor_key, 3
        )
        executor_seeds = jax.random.randint(
            executor_seed_key,
            (self.config.num_executors,),
            minval=-jax.numpy.inf,
            maxval=jax.numpy.inf,
        )

        # executor nodes
        for executor_id in range(self.config.num_executors):
            builder.store.program.add(
                builder.executor,
                [
                    f"executor_{executor_id}",
                    data_server,
                    parameter_server,
                    executor_seeds[executor_id],
                ],
                node_type=NodeType.corrier,
                name="executor",
            )

        if self.config.run_evaluator:
            evaluator_seed = jax.random.randint(
                evaluator_seed_key, (), minval=-jax.numpy.inf, maxval=jax.numpy.inf
            )
            # evaluator node
            builder.store.program.add(
                builder.executor,
                ["evaluator", data_server, parameter_server, evaluator_seed],
                node_type=NodeType.corrier,
                name="evaluator",
            )

        # trainer nodes
        for trainer_id in builder.store.trainer_networks.keys():
            builder.store.program.add(
                builder.trainer,
                [trainer_id, data_server, parameter_server],
                node_type=NodeType.corrier,
                name="trainer",
            )

        if not self.config.multi_process:
            builder.store.system_build = builder.store.program.get_nodes()

    def on_building_launch(self, builder: SystemBuilder) -> None:
        """_summary_

        Args:
            builder : _description_
        """
        builder.store.program.launch()

    @staticmethod
    def name() -> str:
        """Component type name, e.g. 'dataset' or 'executor'."""
        return "distributor"

    @staticmethod
    def config_class() -> Optional[Callable]:
        """Config class used for component.

        Returns:
            config class/dataclass for component.
        """
        return DistributorConfig<|MERGE_RESOLUTION|>--- conflicted
+++ resolved
@@ -32,11 +32,8 @@
     nodes_on_gpu: Union[List[str], str] = "trainer"
     run_evaluator: bool = True
     distributor_name: str = "System"
-<<<<<<< HEAD
     rng_seed: int = 0
-=======
     terminal: str = "current_terminal"
->>>>>>> 15e4e38a
 
 
 class Distributor(Component):
