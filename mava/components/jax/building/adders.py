--- conflicted
+++ resolved
@@ -23,7 +23,7 @@
 from mava.callbacks import Callback
 from mava.components.jax import Component
 from mava.components.jax.building.system_init import BaseSystemInit
-from mava.components.jax.training.trainer import TrainerInit
+from mava.components.jax.training.trainer import BaseTrainerInit
 from mava.core_jax import SystemBuilder
 
 
@@ -45,13 +45,13 @@
     def required_components() -> List[Type[Callback]]:
         """List of other Components required in the system for this Component to function.
 
-        TrainerInit required to set up builder.store.table_network_config.
+        BaseTrainerInit required to set up builder.store.table_network_config.
         BaseSystemInit required to set up builder.store.unique_net_keys.
 
         Returns:
             List of required component classes.
         """
-        return [TrainerInit, BaseSystemInit]
+        return [BaseTrainerInit, BaseSystemInit]
 
 
 @dataclass
@@ -103,12 +103,12 @@
     def required_components() -> List[Type[Callback]]:
         """List of other Components required in the system for this Component to function.
 
-        TrainerInit required to set up builder.store.table_network_config.
+        BaseTrainerInit required to set up builder.store.table_network_config.
 
         Returns:
             List of required component classes.
         """
-        return [TrainerInit]
+        return [BaseTrainerInit]
 
 
 @dataclass
@@ -177,13 +177,8 @@
         """
 
         adder = reverb_adders.ParallelNStepTransitionAdder(
-<<<<<<< HEAD
-            priority_fns=builder.store.adder_priority_fn,
+            priority_fns=builder.store.priority_fns,
             client=builder.store.data_server_client,  # Created by builder
-=======
-            priority_fns=builder.store.priority_fns,
-            client=builder.store.data_server_client,
->>>>>>> a71ca5b5
             net_ids_to_keys=builder.store.unique_net_keys,
             n_step=self.config.n_step,
             table_network_config=builder.store.table_network_config,
@@ -260,13 +255,8 @@
         """
 
         adder = reverb_adders.ParallelSequenceAdder(
-<<<<<<< HEAD
-            priority_fns=priority_fns,
+            priority_fns=builder.store.priority_fns,
             client=builder.store.data_server_client,  # Created by builder
-=======
-            priority_fns=builder.store.priority_fns,
-            client=builder.store.data_server_client,
->>>>>>> a71ca5b5
             net_ids_to_keys=builder.store.unique_net_keys,
             sequence_length=self.config.sequence_length,
             table_network_config=builder.store.table_network_config,
