# python3
# Copyright 2021 InstaDeep Ltd. All rights reserved.
#
# Licensed under the Apache License, Version 2.0 (the "License");
# you may not use this file except in compliance with the License.
# You may obtain a copy of the License at
#
#     http://www.apache.org/licenses/LICENSE-2.0
#
# Unless required by applicable law or agreed to in writing, software
# distributed under the License is distributed on an "AS IS" BASIS,
# WITHOUT WARRANTIES OR CONDITIONS OF ANY KIND, either express or implied.
# See the License for the specific language governing permissions and
# limitations under the License.

"""Execution components for system builders"""
import abc
from dataclasses import dataclass
from typing import Callable, Optional, Type

import acme

from mava import specs
from mava.components.jax import Component
from mava.core_jax import SystemBuilder
from mava.environment_loop import JAXParallelEnvironmentLoop, ParallelEnvironmentLoop
from mava.utils.sort_utils import sort_str_num
from mava.wrappers.environment_loop_wrappers import (
    DetailedPerAgentStatistics,
    EnvironmentLoopStatisticsBase,
)


@dataclass
class EnvironmentSpecConfig:
    environment_factory: Optional[Callable[[bool], acme.core.Worker]] = None


class EnvironmentSpec(Component):
    def __init__(self, config: EnvironmentSpecConfig = EnvironmentSpecConfig()):
        """[summary]"""
        self.config = config

    def on_building_init_start(self, builder: SystemBuilder) -> None:
        """[summary]"""

        builder.store.environment_spec = specs.MAEnvironmentSpec(
            self.config.environment_factory()
        )

        builder.store.agents = sort_str_num(
            builder.store.environment_spec.get_agent_ids()
        )
        builder.store.extras_spec = {}

    @staticmethod
    def name() -> str:
        """_summary_"""
        return "environment_spec"

    @staticmethod
    def config_class() -> Optional[Callable]:
        """Config class used for component.

        Returns:
            config class/dataclass for component.
        """
        return EnvironmentSpecConfig


@dataclass
class ExecutorEnvironmentLoopConfig:
    should_update: bool = True
    executor_stats_wrapper_class: Optional[
        Type[EnvironmentLoopStatisticsBase]
    ] = DetailedPerAgentStatistics


class ExecutorEnvironmentLoop(Component):
    def __init__(
        self, config: ExecutorEnvironmentLoopConfig = ExecutorEnvironmentLoopConfig()
    ):
        """[summary]"""
        self.config = config

    def on_building_init_start(self, builder: SystemBuilder) -> None:
        """[summary]"""
        pass

    def on_building_executor_environment(self, builder: SystemBuilder) -> None:
        """_summary_

        Args:
            builder : _description_
        """
        builder.store.executor_environment = self.config.environment_factory(
            evaluation=False
        )  # type: ignore

    @abc.abstractmethod
    def on_building_executor_environment_loop(self, builder: SystemBuilder) -> None:
        """[summary]"""

    @staticmethod
    def name() -> str:
        """_summary_"""
        return "executor_environment_loop"

    @staticmethod
    def config_class() -> Optional[Callable]:
        """Config class used for component.

        Returns:
            config class/dataclass for component.
        """
        return ExecutorEnvironmentLoopConfig


class ParallelExecutorEnvironmentLoop(ExecutorEnvironmentLoop):
    def on_building_executor_environment_loop(self, builder: SystemBuilder) -> None:
        """_summary_

        Args:
            builder : _description_
        """
        executor_environment_loop = ParallelEnvironmentLoop(
            environment=builder.store.executor_environment,
            executor=builder.store.executor,
            logger=builder.store.executor_logger,
            should_update=self.config.should_update,
        )
        del builder.store.executor_logger

<<<<<<< HEAD
        builder.store.system_executor = executor_environment_loop


@dataclass
class JAXParallelExecutorEnvironmentLoopConfig(ExecutorEnvironmentLoopConfig):
    pass


class JAXParallelExecutorEnvironmentLoop(ExecutorEnvironmentLoop):
    def __init__(
        self,
        config: JAXParallelExecutorEnvironmentLoopConfig = JAXParallelExecutorEnvironmentLoopConfig(),
    ):
        self.config = config

    def on_building_executor_environment_loop(self, builder: SystemBuilder) -> None:
        """_summary_

        Args:
            builder : _description_
        """
        executor_environment_loop = JAXParallelEnvironmentLoop(
            environment=builder.store.executor_environment,
            executor=builder.store.executor,
            logger=builder.store.executor_logger,
            should_update=self.config.should_update,
        )
        del builder.store.executor_logger

        builder.store.system_executor = executor_environment_loop

    @staticmethod
    def config_class() -> Callable:
        return JAXParallelExecutorEnvironmentLoopConfig
=======
        if self.config.executor_stats_wrapper_class:
            executor_environment_loop = self.config.executor_stats_wrapper_class(
                executor_environment_loop
            )
        builder.store.system_executor = executor_environment_loop
>>>>>>> 15e4e38a
<|MERGE_RESOLUTION|>--- conflicted
+++ resolved
@@ -131,7 +131,10 @@
         )
         del builder.store.executor_logger
 
-<<<<<<< HEAD
+        if self.config.executor_stats_wrapper_class:
+            executor_environment_loop = self.config.executor_stats_wrapper_class(
+                executor_environment_loop
+            )
         builder.store.system_executor = executor_environment_loop
 
 
@@ -165,11 +168,4 @@
 
     @staticmethod
     def config_class() -> Callable:
-        return JAXParallelExecutorEnvironmentLoopConfig
-=======
-        if self.config.executor_stats_wrapper_class:
-            executor_environment_loop = self.config.executor_stats_wrapper_class(
-                executor_environment_loop
-            )
-        builder.store.system_executor = executor_environment_loop
->>>>>>> 15e4e38a
+        return JAXParallelExecutorEnvironmentLoopConfig