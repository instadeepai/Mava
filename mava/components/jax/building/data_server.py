--- conflicted
+++ resolved
@@ -26,9 +26,8 @@
 from mava.components.jax import Component
 from mava.components.jax.building.adders import AdderSignature
 from mava.components.jax.building.environments import EnvironmentSpec
-from mava.components.jax.building.rate_limiters import RateLimiter
+from mava.components.jax.building.reverb_components import RateLimiter
 from mava.components.jax.building.system_init import BaseSystemInit
-from mava.components.jax.training import TrainerInit
 from mava.core_jax import SystemBuilder
 from mava.utils import enums
 from mava.utils.builder_utils import convert_specs
@@ -117,16 +116,16 @@
     def required_components() -> List[Type[Callback]]:
         """List of other Components required in the system for this Component to function.
 
-        BaseSystemInit required to set up builder.store.agent_net_keys.
+        BaseSystemInit required to set up builder.store.agent_net_keys
+        and for config network_sampling_setup.
         EnvironmentSpec required to set up builder.store.environment_spec
         and builder.store.extras_spec.
         AdderSignature required to set up builder.store.adder_signature_fn.
-        BaseSystemInit required for config network_sampling_setup.
 
         Returns:
             List of required component classes.
         """
-        return [TrainerInit, EnvironmentSpec, AdderSignature, BaseSystemInit]
+        return [EnvironmentSpec, AdderSignature, BaseSystemInit]
 
 
 @dataclass
@@ -243,13 +242,9 @@
         """
         if hasattr(builder.store.global_config, "sequence_length"):
             signature = builder.store.adder_signature_fn(
-<<<<<<< HEAD
-                environment_spec,
+                environment_specs,
                 builder.store.global_config.sequence_length,
-                extras_spec,
-=======
-                environment_specs, builder.store.sequence_length, extras_specs
->>>>>>> a71ca5b5
+                extras_specs,
             )
         else:
             signature = builder.store.adder_signature_fn(
