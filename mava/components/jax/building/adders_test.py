# python3
# Copyright 2021 InstaDeep Ltd. All rights reserved.
#
# Licensed under the Apache License, Version 2.0 (the "License");
# you may not use this file except in compliance with the License.
# You may obtain a copy of the License at
#
#     http://www.apache.org/licenses/LICENSE-2.0
#
# Unless required by applicable law or agreed to in writing, software
# distributed under the License is distributed on an "AS IS" BASIS,
# WITHOUT WARRANTIES OR CONDITIONS OF ANY KIND, either express or implied.
# See the License for the specific language governing permissions and
# limitations under the License.

"""Tests for config class for Jax-based Mava systems"""

from dataclasses import dataclass, field
from typing import List

import numpy as np
import pytest
import reverb
from acme import specs

from mava.components.jax import Component
from mava.components.jax.building import adders
from mava.core_jax import SystemBuilder
from mava.specs import DesignSpec, MAEnvironmentSpec
from mava.systems.jax.system import System
from mava.utils.wrapper_utils import parameterized_restart

agents = {"agent_0", "agent_1", "agent_2"}
obs_first = {agent: np.array([0.0, 1.0]) for agent in agents}
default_discount = {agent: 1.0 for agent in agents}
env_restart = parameterized_restart(
    reward={agent: 0.0 for agent in agents},
    discount=default_discount,
    observation=obs_first,
)


def make_fake_env_specs() -> MAEnvironmentSpec:
    """_summary_

    Returns:
        _description_
    """
    agents = ["agent_0", "agent_1"]
    env_spec = {}
    for agent in agents:
        env_spec[agent] = specs.EnvironmentSpec(
            observations=specs.Array(shape=(10, 5), dtype=np.float32),
            actions=specs.DiscreteArray(num_values=3),
            rewards=specs.Array(shape=(), dtype=np.float32),
            discounts=specs.BoundedArray(
                shape=(), dtype=np.float32, minimum=0.0, maximum=1.0
            ),
        )
    return MAEnvironmentSpec(
        environment=None,
        specs=env_spec,
        extra_specs={"extras": specs.Array(shape=(), dtype=np.float32)},
    )


@dataclass
class MockConfig:
    pass


class MockTestSetup(Component):
    """_summary_"""

    def __init__(self, config: MockConfig = MockConfig()) -> None:
        """_summary_"""
        self.config = config

    def on_building_data_server(self, builder: SystemBuilder) -> None:
        """_summary_"""
        env_spec = make_fake_env_specs()
        builder.store.server = reverb.Server(
            [
                reverb.Table.queue(
                    name="data_server",
                    max_size=100,
                    signature=builder.store.adder_signature_fn(
                        env_spec, builder.store.sequence_length, {}
                    ),
                )
            ]
        )
<<<<<<< HEAD
        builder.config.system_data_client = reverb.Client(
            f"localhost:{builder.config.server.port}"
=======
        builder.store.system_data_server = reverb.Client(
            f"localhost:{builder.store.server.port}"
>>>>>>> 066186fe
        )
        builder.store.unique_net_keys = ["network_0"]
        builder.store.table_network_config = {"table_0": "network_0"}

    @property
    def name(self) -> str:
        """_summary_"""
        return "setup"


@dataclass
class DistributorDefaultConfig:
    num_executors: int = 1
    nodes_on_gpu: List[str] = field(default_factory=list)
    multi_process: bool = True
    name: str = "system"


class MockDistributor(Component):
    def __init__(
        self, config: DistributorDefaultConfig = DistributorDefaultConfig()
    ) -> None:
        """Mock system distributor component.

        Args:
            config : dataclass configuration for setting component hyperparameters
        """
        self.config = config

    @property
    def name(self) -> str:
        """Component type name, e.g. 'dataset' or 'executor'.

        Returns:
            Component type name
        """
        return "distributor"


class TestSystemWithParallelSequenceAdder(System):
    def design(self) -> DesignSpec:
        """Mock system design with zero components.

        Returns:
            system callback components
        """
        executor_adder = adders.ParallelSequenceAdder
        executor_adder_priority = adders.UniformAdderPriority
        data_server_adder = adders.ParallelSequenceAdderSignature
        components = DesignSpec(
            data_server_adder=data_server_adder,
            executor_adder=executor_adder,
            executor_adder_priority=executor_adder_priority,
            setup=MockTestSetup,
            distributor=MockDistributor,
        )
        return components


@pytest.fixture
def test_system_parallel_sequence_adder() -> System:
    """Dummy system with zero components."""
    return TestSystemWithParallelSequenceAdder()


def test_adders(
    test_system_parallel_sequence_adder: System,
) -> None:
    """Test if system builder instantiates processes as expected."""
    test_system_parallel_sequence_adder.build()
    test_system_parallel_sequence_adder._builder.data_server()
    test_system_parallel_sequence_adder._builder.store.system_executor = None
    test_system_parallel_sequence_adder._builder.executor(
        executor_id="executor", data_server_client=None, parameter_server_client=None
    )
    test_system_parallel_sequence_adder._builder.store.adder.add_first(env_restart)
    test_system_parallel_sequence_adder._builder.store.server.stop()


# TODO (Kale-ab): test adder behaviour in more detail<|MERGE_RESOLUTION|>--- conflicted
+++ resolved
@@ -90,13 +90,8 @@
                 )
             ]
         )
-<<<<<<< HEAD
-        builder.config.system_data_client = reverb.Client(
-            f"localhost:{builder.config.server.port}"
-=======
         builder.store.system_data_server = reverb.Client(
             f"localhost:{builder.store.server.port}"
->>>>>>> 066186fe
         )
         builder.store.unique_net_keys = ["network_0"]
         builder.store.table_network_config = {"table_0": "network_0"}
