--- conflicted
+++ resolved
@@ -192,9 +192,7 @@
 
     @staticmethod
     def name() -> str:
-<<<<<<< HEAD
-=======
-        """Static method that returns component name."""
+        """Component type name, e.g. 'dataset' or 'executor'."""
         return "trainer_parameter_client"
 
 
@@ -372,6 +370,5 @@
 
     @staticmethod
     def name() -> str:
->>>>>>> e882fa1c
         """Component type name, e.g. 'dataset' or 'executor'."""
         return "trainer_parameter_client"