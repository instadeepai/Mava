--- conflicted
+++ resolved
@@ -297,37 +297,17 @@
 
             base_key, shuffle_key = jax.random.split(key)
 
-<<<<<<< HEAD
-            # Note (dries): This computation is only performed once at compilation tome
-            # and not at every epoch step.
-            batch_shape = jax.tree_util.tree_leaves(
-                list(batch.observations.values())[0].observation
-            )[0].shape[0]
-
-            permutation = jax.random.permutation(
-                shuffle_key, batch_shape
-=======
             permutation = jax.random.permutation(
                 shuffle_key, trainer.store.epoch_batch_size
->>>>>>> 0a01db04
             )
 
             shuffled_batch = jax.tree_util.tree_map(
                 lambda x: jnp.take(x, permutation, axis=0), batch
             )
 
-<<<<<<< HEAD
-            # Flatten the data.
-            # TODO (dries): Do we need to flatten it? Can't we 
-            # just work with unflattened data and only flatten
-            # where necessary?
-            shuffled_batch = jax.tree_util.tree_map(
-                lambda x: x.reshape((-1,) + x.shape[2:]), shuffled_batch
-=======
             # Flatten the batch.
             shuffled_batch = jax.tree_util.tree_map(
                 lambda x: merge_leading_dims(x, 2), shuffled_batch
->>>>>>> 0a01db04
             )
 
             minibatches = jax.tree_util.tree_map(
