# python3
# Copyright 2021 InstaDeep Ltd. All rights reserved.
#
# Licensed under the Apache License, Version 2.0 (the "License");
# you may not use this file except in compliance with the License.
# You may obtain a copy of the License at
#
#     http://www.apache.org/licenses/LICENSE-2.0
#
# Unless required by applicable law or agreed to in writing, software
# distributed under the License is distributed on an "AS IS" BASIS,
# WITHOUT WARRANTIES OR CONDITIONS OF ANY KIND, either express or implied.
# See the License for the specific language governing permissions and
# limitations under the License.

"""Trainer components for gradient step calculations."""
import abc
import time
from dataclasses import dataclass
from typing import Any, Dict, List, Tuple, Type

import jax
import jax.numpy as jnp
import optax
import reverb
import tree
from acme.jax import utils
from jax import jit

import mava.components.building.adders  # To avoid circular imports
import mava.components.training.model_updating  # To avoid circular imports
from mava import constants
from mava.callbacks import Callback
from mava.components import Component
from mava.components.building.datasets import TrainerDataset, TrajectoryDataset
from mava.components.building.loggers import Logger
from mava.components.building.networks import Networks
from mava.components.building.parameter_client import TrainerParameterClient
from mava.components.training.advantage_estimation import GAE
from mava.components.training.base import Batch, TrainingState
from mava.components.training.trainer import BaseTrainerInit
from mava.core_jax import SystemTrainer
from mava.utils.jax_training_utils import denormalize, normalize


@dataclass
class TrainerStepConfig:
    random_key: int = 42


class TrainerStep(Component):
    @abc.abstractmethod
    def __init__(
        self,
        config: TrainerStepConfig = TrainerStepConfig(),
    ):
        """Defines the hooks to override to step the trainer."""
        self.config = config

    @abc.abstractmethod
    def on_training_step(self, trainer: SystemTrainer) -> None:
        """Do a training step and log the results."""
        pass

    @staticmethod
    def name() -> str:
        """Static method that returns component name."""
        return "step"

    @staticmethod
    def required_components() -> List[Type[Callback]]:
        """List of other Components required in the system for this Component to function.

        TrajectoryDataset required to set up trainer.store.dataset_iterator.
        Step required to set up trainer.store.step_fn.
        TrainerParameterClient required to set up trainer.store.trainer_parameter_client
        and trainer.store.trainer_counts.
        Logger required to set up trainer.store.trainer_logger.

        Returns:
            List of required component classes.
        """
        return [TrajectoryDataset, Step, TrainerParameterClient, Logger]


class DefaultTrainerStep(TrainerStep):
    def __init__(
        self,
        config: TrainerStepConfig = TrainerStepConfig(),
    ):
        """Component defines the default trainer step.

        Sample -> execute step function -> sync parameter client
        -> update counts -> log.

        Args:
            config: TrainerStepConfig.
        """
        self.config = config

    def on_training_step(self, trainer: SystemTrainer) -> None:
        """Does a step of SGD and logs the results.

        Args:
            trainer: SystemTrainer.

        Returns:
            None.
        """

        # Do a batch of SGD.
        sample = next(trainer.store.dataset_iterator)

        results = trainer.store.step_fn(sample)

        # Update our counts and record it.
        # counts = self._counter.increment(steps=1) # TODO: add back in later

        # TODO (dries): Confirm that this is the correctly place to put the
        # variable client code.
        timestamp = time.time()
        elapsed_time = (
            timestamp - trainer.store.timestamp
            if hasattr(trainer.store, "timestamp")
            else 0
        )
        trainer.store.timestamp = timestamp

        trainer.store.trainer_parameter_client.add_async(
            {"trainer_steps": 1, "trainer_walltime": elapsed_time},
        )

        # Update the variable source and the trainer.
        trainer.store.trainer_parameter_client.set_and_get_async()

        # Add the trainer counts.
        results.update(trainer.store.trainer_counts)

        # Write to the loggers.
        trainer.store.trainer_logger.write({**results})


class Step(Component):
    @abc.abstractmethod
    def on_training_step_fn(self, trainer: SystemTrainer) -> None:
        """[summary]"""

    @staticmethod
    def name() -> str:
        """_summary_

        Returns:
            _description_
        """
        return "sgd_step"

    @staticmethod
    def required_components() -> List[Type[Callback]]:
        """List of other Components required in the system for this Component to function.

        TrainerDataset required for config sample_batch_size.
        BaseTrainerInit required to set up trainer.store.networks and
        trainer.store.trainer_agent_net_keys
        Networks required to set up trainer.store.base_key.

        Returns:
            List of required component classes.
        """
        return [
            TrainerDataset,
            BaseTrainerInit,
            Networks,
        ]


@dataclass
class MAPGWithTrustRegionStepConfig:
    discount: float = 0.99


class MAPGWithTrustRegionStep(Step):
    def __init__(
        self,
        config: MAPGWithTrustRegionStepConfig = MAPGWithTrustRegionStepConfig(),
    ):
        """Component defines the MAPGWithTrustRegion SGD step.

        Args:
            config: MAPGWithTrustRegionStepConfig.
        """
        self.config = config

    def on_training_init_start(self, trainer: SystemTrainer) -> None:
        """Compute and store full batch size.

        Args:
            trainer: SystemTrainer.

        Returns:
            None.
        """
        # Note (dries): Assuming the batch and sequence dimensions are flattened.
        trainer.store.full_batch_size = (
            trainer.store.global_config.sample_batch_size
            * (trainer.store.global_config.sequence_length - 1)
        )

    def on_training_step_fn(self, trainer: SystemTrainer) -> None:
        """Define and store the SGD step function for MAPGWithTrustRegion.

        Args:
            trainer: SystemTrainer.

        Returns:
            None.
        """

        @jit
        def sgd_step(
            states: TrainingState, sample: reverb.ReplaySample
        ) -> Tuple[TrainingState, Dict[str, jnp.ndarray]]:
            """Performs a minibatch SGD step.

            Args:
                states: Training states (network params and optimiser states).
                sample: Reverb sample.

            Returns:
                Tuple[new state, metrics].
            """

            # Extract the data.
            data = sample.data

            observations, actions, rewards, termination, extras = (
                data.observations,
                data.actions,
                data.rewards,
                data.discounts,
                data.extras,
            )

            # Perform observation normalization if neccesary before proceeding
            observation_stats = states.observation_stats
            if hasattr(trainer.store, "norm_obs_running_stats_fn"):
                for key in observations.keys():
                    (
                        observation_stats[key],
                        observations[key],
                    ) = trainer.store.norm_obs_running_stats_fn(
                        observation_stats[key], observations[key]
                    )

            discounts = tree.map_structure(
                lambda x: x * self.config.discount, termination
            )

            behavior_log_probs = extras["policy_info"]

            networks = trainer.store.networks

            def get_behavior_values(
                net_key: Any, reward: Any, observation: Any
            ) -> jnp.ndarray:
                """Gets behaviour values from the agent networks and observations."""
                o = jax.tree_util.tree_map(
                    lambda x: jnp.reshape(x, [-1] + list(x.shape[2:])), observation
                )
                behavior_values = networks[net_key].critic_network.apply(
                    states.critic_params[net_key], o
                )
                behavior_values = jnp.reshape(behavior_values, reward.shape[0:2])
                return behavior_values

            # TODO (Ruan): Double check this
            agent_nets = trainer.store.trainer_agent_net_keys
            behavior_values = {
                key: get_behavior_values(
                    agent_nets[key], rewards[key], observations[key].observation
                )
                for key in agent_nets.keys()
            }

            # Denormalise the values here to keep the GAE function clean
            target_stats = states.target_stats
            if hasattr(trainer.store, "running_stats_fn"):
                behavior_values = jax.tree_util.tree_map(
                    denormalize, target_stats, behavior_values
                )

            # Vmap over batch dimension
            batch_gae_advantages = jax.vmap(trainer.store.gae_fn, in_axes=0)

            advantages = {}
            target_values = {}
            for key in rewards.keys():
                advantages[key], target_values[key] = batch_gae_advantages(
                    rewards[key], discounts[key], behavior_values[key]
                )
                # Update the running stats if the running stats function exist.
                if hasattr(trainer.store, "running_stats_fn"):
                    target_stats[key] = trainer.store.target_running_stats_fn(
                        target_stats[key], jnp.reshape(target_values[key], (-1, 1))
                    )
                    target_values = jax.tree_util.tree_map(
                        normalize, target_stats, target_values
                    )

            # Exclude the last step - it was only used for bootstrapping.
            # The shape is [num_sequences, num_steps, ..]

            (
                observations,
                actions,
                behavior_log_probs,
                behavior_values,
            ) = jax.tree_util.tree_map(
                lambda x: x[:, :-1],
                (observations, actions, behavior_log_probs, behavior_values),
            )

            if "policy_states" in extras:
                policy_states = jax.tree_util.tree_map(
                    lambda x: x[:, :-1],
                    extras["policy_states"],
                )
            else:
                policy_states = {agent: None for agent in trainer.store.agents}

            trajectories = Batch(
                observations=observations,
                policy_states=policy_states,
                actions=actions,
                advantages=advantages,
                behavior_log_probs=behavior_log_probs,
                target_values=target_values,
                behavior_values=behavior_values,
            )

            # Concatenate all trajectories. Reshape from [num_sequences, num_steps,..]
            # to [num_sequences * num_steps,..]
            agent_0_t_vals = list(target_values.values())[0]
            assert len(agent_0_t_vals) > 1
            num_sequences = agent_0_t_vals.shape[0]
            num_steps = agent_0_t_vals.shape[1]
            batch_size = num_sequences * num_steps
            assert batch_size % trainer.store.global_config.num_minibatches == 0, (
                "Num minibatches must divide batch size. Got batch_size={}"
                " num_minibatches={}."
            ).format(batch_size, trainer.store.global_config.num_minibatches)
            batch = jax.tree_util.tree_map(
                lambda x: x.reshape((batch_size,) + x.shape[2:]), trajectories
            )

            (
                new_key,
                new_policy_params,
                new_critic_params,
                new_policy_opt_states,
                new_critic_opt_states,
                _,
            ), metrics = jax.lax.scan(
                trainer.store.epoch_update_fn,
                (
                    states.random_key,
                    states.policy_params,
                    states.critic_params,
                    states.policy_opt_states,
                    states.critic_opt_states,
                    batch,
                ),
                (),
                length=trainer.store.global_config.num_epochs,
            )

            # Set the metrics
            metrics = jax.tree_util.tree_map(jnp.mean, metrics)
            metrics["norm_policy_params"] = optax.global_norm(states.policy_params)
            metrics["norm_critic_params"] = optax.global_norm(states.critic_params)
            metrics["observations_mean"] = jnp.mean(
                utils.batch_concat(
                    jax.tree_util.tree_map(
                        lambda x: jnp.abs(jnp.mean(x, axis=(0, 1))), observations
                    ),
                    num_batch_dims=0,
                )
            )
            metrics["observations_std"] = jnp.mean(
                utils.batch_concat(
                    jax.tree_util.tree_map(
                        lambda x: jnp.std(x, axis=(0, 1)), observations
                    ),
                    num_batch_dims=0,
                )
            )
            metrics["rewards_mean"] = jax.tree_util.tree_map(
                lambda x: jnp.mean(jnp.abs(jnp.mean(x, axis=(0, 1)))), rewards
            )
            metrics["rewards_std"] = jax.tree_util.tree_map(
                lambda x: jnp.std(x, axis=(0, 1)), rewards
            )

            new_states = TrainingState(
                policy_params=new_policy_params,
                critic_params=new_critic_params,
                policy_opt_states=new_policy_opt_states,
                critic_opt_states=new_critic_opt_states,
                random_key=new_key,
                target_stats=target_stats,
                observation_stats=observation_stats,
            )
            return new_states, metrics

        def step(sample: reverb.ReplaySample) -> Tuple[Dict[str, jnp.ndarray]]:
            """Step over the reverb sample and update the parameters / optimiser states.

            Args:
                sample: Reverb sample.

            Returns:
                Metrics from SGD step.
            """

            # Repeat training for the given number of epoch, taking a random
            # permutation for every epoch.
            networks = trainer.store.networks
            policy_params = {
                net_key: networks[net_key].policy_params for net_key in networks.keys()
            }
            critic_params = {
                net_key: networks[net_key].critic_params for net_key in networks.keys()
            }
            policy_opt_states = trainer.store.policy_opt_states
            critic_opt_states = trainer.store.critic_opt_states

<<<<<<< HEAD
            random_key, _ = jax.random.split(trainer.store.base_key)
            target_stats = trainer.store.target_stats
            observation_stats = trainer.store.obs_norm_params[
                constants.OBS_NORM_STATE_DICT_KEY
            ]
=======
            stats = trainer.store.stats
            _, random_key = jax.random.split(trainer.store.base_key)
>>>>>>> f178a129

            states = TrainingState(
                policy_params=policy_params,
                critic_params=critic_params,
                policy_opt_states=policy_opt_states,
                critic_opt_states=critic_opt_states,
                random_key=random_key,
                target_stats=target_stats,
                observation_stats=observation_stats,
            )

            new_states, metrics = sgd_step(states, sample)

            # Set the new variables
            # TODO (dries): key is probably not being store correctly.
            # The variable client might lose reference to it when checkpointing.
            # We also need to add the optimiser and random_key to the variable
            # server.
            trainer.store.base_key = new_states.random_key

            # These updates must remain separate for loops since the policy and critic
            # networks could have different layers.
            networks = trainer.store.networks

            policy_params = {
                net_key: networks[net_key].policy_params for net_key in networks.keys()
            }
            for net_key in policy_params.keys():
                # The for loop below is needed to not lose the param reference.
                net_params = trainer.store.networks[net_key].policy_params
                for param_key in net_params.keys():
                    net_params[param_key] = new_states.policy_params[net_key][param_key]

                # Update the policy optimiser
                # The opt_states need to be wrapped in a dict so as not to lose
                # the reference.

                trainer.store.policy_opt_states[net_key][
                    constants.OPT_STATE_DICT_KEY
                ] = new_states.policy_opt_states[net_key][constants.OPT_STATE_DICT_KEY]
            critic_params = {
                net_key: networks[net_key].critic_params for net_key in networks.keys()
            }
            for net_key in critic_params.keys():
                # The for loop below is needed to not lose the param reference.
                net_params = trainer.store.networks[net_key].critic_params
                for param_key in net_params.keys():
                    net_params[param_key] = new_states.critic_params[net_key][param_key]

                # Update the critic optimiser
                # The opt_states need to be wrapped in a dict so as not to lose
                # the reference.
                trainer.store.critic_opt_states[net_key][
                    constants.OPT_STATE_DICT_KEY
                ] = new_states.critic_opt_states[net_key][constants.OPT_STATE_DICT_KEY]

            # Update the observation normalization parameters
            for agent in trainer.store.trainer_agent_net_keys.keys():
                obs_shape = len(
                    trainer.store.obs_norm_params[constants.OBS_NORM_STATE_DICT_KEY][
                        agent
                    ]["mean"]
                )
                for x in range(obs_shape):
                    trainer.store.obs_norm_params[constants.OBS_NORM_STATE_DICT_KEY][
                        agent
                    ]["mean"][x] = new_states.observation_stats[agent]["mean"][x]
                    trainer.store.obs_norm_params[constants.OBS_NORM_STATE_DICT_KEY][
                        agent
                    ]["var"][x] = new_states.observation_stats[agent]["var"][x]

                trainer.store.obs_norm_params[constants.OBS_NORM_STATE_DICT_KEY][agent][
                    "count"
                ][0] = new_states.observation_stats[agent]["count"][x]

            # update the running target stats
            trainer.store.target_stats = new_states.target_stats

            return metrics

        trainer.store.step_fn = step

    @staticmethod
    def required_components() -> List[Type[Callback]]:
        """List of other Components required in the system for this Component to function.

        GAE required to set up trainer.store.gae_fn.
        MAPGEpochUpdate required for config num_epochs, num_minibatches,
        and trainer.store.epoch_update_fn.
        MinibatchUpdate required to set up trainer.store.opt_states.
        ParallelSequenceAdder required for config sequence_length.

        Returns:
            List of required component classes.
        """
        return Step.required_components() + [
            GAE,
            mava.components.training.model_updating.MAPGEpochUpdate,
            mava.components.training.model_updating.MinibatchUpdate,
            mava.components.building.adders.ParallelSequenceAdder,
        ]<|MERGE_RESOLUTION|>--- conflicted
+++ resolved
@@ -205,6 +205,7 @@
             * (trainer.store.global_config.sequence_length - 1)
         )
 
+    # flake8: noqa: C901
     def on_training_step_fn(self, trainer: SystemTrainer) -> None:
         """Define and store the SGD step function for MAPGWithTrustRegion.
 
@@ -433,16 +434,11 @@
             policy_opt_states = trainer.store.policy_opt_states
             critic_opt_states = trainer.store.critic_opt_states
 
-<<<<<<< HEAD
-            random_key, _ = jax.random.split(trainer.store.base_key)
+            _, random_key = jax.random.split(trainer.store.base_key)
             target_stats = trainer.store.target_stats
             observation_stats = trainer.store.obs_norm_params[
                 constants.OBS_NORM_STATE_DICT_KEY
             ]
-=======
-            stats = trainer.store.stats
-            _, random_key = jax.random.split(trainer.store.base_key)
->>>>>>> f178a129
 
             states = TrainingState(
                 policy_params=policy_params,
