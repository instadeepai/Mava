--- conflicted
+++ resolved
@@ -40,12 +40,9 @@
     behavior_log_probs: Any
 
     # Sequence padding mask
-<<<<<<< HEAD
     sequence_padding_masks: Any
     death_masks: Any
-=======
-    masks: Any
->>>>>>> 00ebf084
+
 
 
 class TrainingState(NamedTuple):
