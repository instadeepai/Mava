# python3
# Copyright 2021 InstaDeep Ltd. All rights reserved.
#
# Licensed under the Apache License, Version 2.0 (the "License");
# you may not use this file except in compliance with the License.
# You may obtain a copy of the License at
#
#     http://www.apache.org/licenses/LICENSE-2.0
#
# Unless required by applicable law or agreed to in writing, software
# distributed under the License is distributed on an "AS IS" BASIS,
# WITHOUT WARRANTIES OR CONDITIONS OF ANY KIND, either express or implied.
# See the License for the specific language governing permissions and
# limitations under the License.

"""Commonly used centralised architectures for multi-agent RL systems"""

from typing import Dict, Tuple

import sonnet as snt
from acme import specs as acme_specs

<<<<<<< HEAD
from mava import specs
=======
from mava import specs as mava_specs
>>>>>>> f7e716cb
from mava.components.tf.architectures.decentralised import DecentralisedActorCritic


class CentralisedActorCritic(DecentralisedActorCritic):
    """Centralised multi-agent actor critic architecture."""

    def __init__(
        self,
        environment_spec: mava_specs.MAEnvironmentSpec,
        policy_networks: Dict[str, snt.Module],
        critic_networks: Dict[str, snt.Module],
        observation_networks: Dict[str, snt.Module],
        shared_weights: bool = False,
    ):
        super().__init__(
            environment_spec=environment_spec,
            policy_networks=policy_networks,
            critic_networks=critic_networks,
            observation_networks=observation_networks,
            shared_weights=shared_weights,
        )

    def _get_centralised_spec(self) -> Dict[str, acme_specs.Array]:
        specs_per_type: Dict[str, acme_specs.Array] = {}
        agents_by_type = self._env_spec.get_agents_by_type()
        for agent_type, agents in agents_by_type.items():
            critic_spec = self._agent_specs[agents[0]]
            critic_obs_shape = [
                0 for dim in self._agent_specs[agents[0]].observations.shape
            ]
            critic_act_shape = [0 for dim in self._agent_specs[agents[0]].actions.shape]
            for agent in agents:
                for obs_dim in range(len(critic_obs_shape)):
                    critic_obs_shape[obs_dim] += self._agent_specs[
                        agent
                    ].observations.shape[obs_dim]
                for act_dim in range(len(critic_act_shape)):
                    critic_act_shape[act_dim] += self._agent_specs[agent].actions.shape[
                        act_dim
                    ]
            critic_spec.observations._shape = tuple(critic_obs_shape)
            critic_spec.actions._shape = tuple(critic_act_shape)
            for agent in agents:
                specs_per_type[agent] = critic_spec
        return specs_per_type

    def _get_critic_specs(
        self,
    ) -> Tuple[Dict[str, acme_specs.Array], Dict[str, acme_specs.Array]]:
        centralised_specs = self._get_centralised_spec()

        critic_obs_specs = {}
        critic_act_specs = {}

        for agent_key in self._critic_agent_keys:
            agent_spec_key = f"{agent_key}_0" if self._shared_weights else agent_key

            # Get observation and action spec for critic.
            critic_obs_specs[agent_key] = centralised_specs[agent_spec_key].observations
            critic_act_specs[agent_key] = centralised_specs[agent_spec_key].actions
        return critic_obs_specs, critic_act_specs<|MERGE_RESOLUTION|>--- conflicted
+++ resolved
@@ -20,11 +20,7 @@
 import sonnet as snt
 from acme import specs as acme_specs
 
-<<<<<<< HEAD
-from mava import specs
-=======
 from mava import specs as mava_specs
->>>>>>> f7e716cb
 from mava.components.tf.architectures.decentralised import DecentralisedActorCritic
 
 
