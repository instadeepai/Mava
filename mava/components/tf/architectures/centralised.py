# python3
# Copyright 2021 InstaDeep Ltd. All rights reserved.
#
# Licensed under the Apache License, Version 2.0 (the "License");
# you may not use this file except in compliance with the License.
# You may obtain a copy of the License at
#
#     http://www.apache.org/licenses/LICENSE-2.0
#
# Unless required by applicable law or agreed to in writing, software
# distributed under the License is distributed on an "AS IS" BASIS,
# WITHOUT WARRANTIES OR CONDITIONS OF ANY KIND, either express or implied.
# See the License for the specific language governing permissions and
# limitations under the License.

"""Commonly used centralised architectures for multi-agent RL systems"""

import copy
from typing import Dict, Tuple

import sonnet as snt
import tensorflow as tf
from acme import specs as acme_specs

from mava import specs as mava_specs
from mava.components.tf.architectures.decentralised import (
    DecentralisedPolicyActor,
    DecentralisedQValueActorCritic,
<<<<<<< HEAD
    DecentralisedSoftQValueActorCritic,
=======
    DecentralisedValueActorCritic,
>>>>>>> 142e457d
)


class CentralisedPolicyActor(DecentralisedPolicyActor):
    """Centralised multi-agent actor architecture."""

    def __init__(
        self,
        environment_spec: mava_specs.MAEnvironmentSpec,
        observation_networks: Dict[str, snt.Module],
        policy_networks: Dict[str, snt.Module],
        shared_weights: bool = True,
    ):
        super().__init__(
            environment_spec=environment_spec,
            observation_networks=observation_networks,
            policy_networks=policy_networks,
            shared_weights=shared_weights,
        )

    def _get_actor_specs(
        self,
    ) -> Dict[str, acme_specs.Array]:
        obs_specs_per_type: Dict[str, acme_specs.Array] = {}

        agents_by_type = self._env_spec.get_agents_by_type()

        for agent_type, agents in agents_by_type.items():
            actor_obs_shape = list(
                copy.copy(
                    self._agent_type_specs[agent_type].observations.observation.shape
                )
            )
            actor_obs_shape.insert(0, len(agents))
            obs_specs_per_type[agent_type] = tf.TensorSpec(
                shape=actor_obs_shape,
                dtype=tf.dtypes.float32,
            )

        actor_obs_specs = {}
        for agent_key in self._actor_agent_keys:
            agent_type = agent_key.split("_")[0]
            # Get observation and action spec for critic.
            actor_obs_specs[agent_key] = obs_specs_per_type[agent_type]
        return actor_obs_specs


class CentralisedValueCritic(DecentralisedValueActorCritic):
    def __init__(
        self,
        environment_spec: mava_specs.MAEnvironmentSpec,
        observation_networks: Dict[str, snt.Module],
        policy_networks: Dict[str, snt.Module],
        critic_networks: Dict[str, snt.Module],
        shared_weights: bool = True,
    ):
        super().__init__(
            environment_spec=environment_spec,
            observation_networks=observation_networks,
            policy_networks=policy_networks,
            critic_networks=critic_networks,
            shared_weights=shared_weights,
        )

    def _get_critic_specs(
        self,
    ) -> Tuple[Dict[str, acme_specs.Array], Dict[str, acme_specs.Array]]:
        obs_specs_per_type: Dict[str, acme_specs.Array] = {}
        agents_by_type = self._env_spec.get_agents_by_type()

        for agent_type, agents in agents_by_type.items():
            critic_obs_shape = list(copy.copy(self._embed_specs[agent_type].shape))
            critic_obs_shape.insert(0, len(agents))
            obs_specs_per_type[agent_type] = tf.TensorSpec(
                shape=critic_obs_shape,
                dtype=tf.dtypes.float32,
            )

        critic_obs_specs = {}
        for agent_key in self._critic_agent_keys:
            agent_type = agent_key.split("_")[0]
            # Get observation and action spec for critic.
            critic_obs_specs[agent_key] = obs_specs_per_type[agent_type]
        return critic_obs_specs, {}


class CentralisedQValueCritic(DecentralisedQValueActorCritic):
    """Centralised multi-agent actor critic architecture."""

    def __init__(
        self,
        environment_spec: mava_specs.MAEnvironmentSpec,
        observation_networks: Dict[str, snt.Module],
        policy_networks: Dict[str, snt.Module],
        critic_networks: Dict[str, snt.Module],
        shared_weights: bool = True,
    ):
        super().__init__(
            environment_spec=environment_spec,
            observation_networks=observation_networks,
            policy_networks=policy_networks,
            critic_networks=critic_networks,
            shared_weights=shared_weights,
        )

    def _get_critic_specs(
        self,
    ) -> Tuple[Dict[str, acme_specs.Array], Dict[str, acme_specs.Array]]:
        obs_specs_per_type: Dict[str, acme_specs.Array] = {}
        action_specs_per_type: Dict[str, acme_specs.Array] = {}

        agents_by_type = self._env_spec.get_agents_by_type()

        for agent_type, agents in agents_by_type.items():
            critic_obs_shape = list(copy.copy(self._embed_specs[agent_type].shape))
            critic_obs_shape.insert(0, len(agents))
            obs_specs_per_type[agent_type] = tf.TensorSpec(
                shape=critic_obs_shape,
                dtype=tf.dtypes.float32,
            )

            critic_act_shape = list(
                copy.copy(self._agent_specs[agents[0]].actions.shape)
            )
            critic_act_shape.insert(0, len(agents))
            action_specs_per_type[agent_type] = tf.TensorSpec(
                shape=critic_act_shape,
                dtype=tf.dtypes.float32,
            )

        critic_obs_specs = {}
        critic_act_specs = {}
        for agent_key in self._critic_agent_keys:
            agent_type = agent_key.split("_")[0]
            # Get observation and action spec for critic.
            critic_obs_specs[agent_key] = obs_specs_per_type[agent_type]
            critic_act_specs[agent_key] = action_specs_per_type[agent_type]
        return critic_obs_specs, critic_act_specs


class CentralisedSoftQValueCritic(DecentralisedSoftQValueActorCritic):
    """Centralised multi-agent soft actor critic architecture."""

    def __init__(
        self,
        environment_spec: mava_specs.MAEnvironmentSpec,
        observation_networks: Dict[str, snt.Module],
        policy_networks: Dict[str, snt.Module],
        critic_V_networks: Dict[str, snt.Module],
        critic_Q_1_networks: Dict[str, snt.Module],
        critic_Q_2_networks: Dict[str, snt.Module],
        shared_weights: bool = True,
    ):
        super().__init__(
            environment_spec=environment_spec,
            observation_networks=observation_networks,
            policy_networks=policy_networks,
            critic_V_networks=critic_V_networks,
            critic_Q_1_networks=critic_Q_1_networks,
            critic_Q_2_networks=critic_Q_2_networks,
            shared_weights=shared_weights,
        )

    def _get_critic_V_specs(
        self,
    ) -> Tuple[Dict[str, acme_specs.Array], Dict[str, acme_specs.Array]]:
        obs_specs_per_type: Dict[str, acme_specs.Array] = {}
        action_specs_per_type: Dict[str, acme_specs.Array] = {}

        agents_by_type = self._env_spec.get_agents_by_type()

        for agent_type, agents in agents_by_type.items():
            critic_V_obs_shape = list(copy.copy(self._embed_specs[agent_type].shape))
            critic_V_obs_shape.insert(0, len(agents))
            obs_specs_per_type[agent_type] = tf.TensorSpec(
                shape=critic_V_obs_shape,
                dtype=tf.dtypes.float32,
            )

            critic_V_act_shape = list(
                copy.copy(self._agent_specs[agents[0]].actions.shape)
            )
            critic_V_act_shape.insert(0, len(agents))
            action_specs_per_type[agent_type] = tf.TensorSpec(
                shape=critic_V_act_shape,
                dtype=tf.dtypes.float32,
            )

        critic_V_obs_specs = {}
        critic_V_act_specs = {}
        for agent_key in self._critic_V_agent_keys:
            agent_type = agent_key.split("_")[0]
            # Get observation and action spec for critic_V.
            critic_V_obs_specs[agent_key] = obs_specs_per_type[agent_type]
            critic_V_act_specs[agent_key] = action_specs_per_type[agent_type]
        return critic_V_obs_specs, critic_V_act_specs

    def _get_critic_Q_1_specs(
        self,
    ) -> Tuple[Dict[str, acme_specs.Array], Dict[str, acme_specs.Array]]:
        obs_specs_per_type: Dict[str, acme_specs.Array] = {}
        action_specs_per_type: Dict[str, acme_specs.Array] = {}

        agents_by_type = self._env_spec.get_agents_by_type()

        for agent_type, agents in agents_by_type.items():
            critic_Q_1_obs_shape = list(copy.copy(self._embed_specs[agent_type].shape))
            critic_Q_1_obs_shape.insert(0, len(agents))
            obs_specs_per_type[agent_type] = tf.TensorSpec(
                shape=critic_Q_1_obs_shape,
                dtype=tf.dtypes.float32,
            )

            critic_Q_1_act_shape = list(
                copy.copy(self._agent_specs[agents[0]].actions.shape)
            )
            critic_Q_1_act_shape.insert(0, len(agents))
            action_specs_per_type[agent_type] = tf.TensorSpec(
                shape=critic_Q_1_act_shape,
                dtype=tf.dtypes.float32,
            )

        critic_Q_1_obs_specs = {}
        critic_Q_1_act_specs = {}
        for agent_key in self._critic_Q_1_agent_keys:
            agent_type = agent_key.split("_")[0]
            # Get observation and action spec for critic_Q_1.
            critic_Q_1_obs_specs[agent_key] = obs_specs_per_type[agent_type]
            critic_Q_1_act_specs[agent_key] = action_specs_per_type[agent_type]
        return critic_Q_1_obs_specs, critic_Q_1_act_specs

    def _get_critic_Q_2_specs(
        self,
    ) -> Tuple[Dict[str, acme_specs.Array], Dict[str, acme_specs.Array]]:
        obs_specs_per_type: Dict[str, acme_specs.Array] = {}
        action_specs_per_type: Dict[str, acme_specs.Array] = {}

        agents_by_type = self._env_spec.get_agents_by_type()

        for agent_type, agents in agents_by_type.items():
            critic_Q_2_obs_shape = list(copy.copy(self._embed_specs[agent_type].shape))
            critic_Q_2_obs_shape.insert(0, len(agents))
            obs_specs_per_type[agent_type] = tf.TensorSpec(
                shape=critic_Q_2_obs_shape,
                dtype=tf.dtypes.float32,
            )

            critic_Q_2_act_shape = list(
                copy.copy(self._agent_specs[agents[0]].actions.shape)
            )
            critic_Q_2_act_shape.insert(0, len(agents))
            action_specs_per_type[agent_type] = tf.TensorSpec(
                shape=critic_Q_2_act_shape,
                dtype=tf.dtypes.float32,
            )

        critic_Q_2_obs_specs = {}
        critic_Q_2_act_specs = {}
        for agent_key in self._critic_Q_2_agent_keys:
            agent_type = agent_key.split("_")[0]
            # Get observation and action spec for critic_Q_2.
            critic_Q_2_obs_specs[agent_key] = obs_specs_per_type[agent_type]
            critic_Q_2_act_specs[agent_key] = action_specs_per_type[agent_type]
        return critic_Q_2_obs_specs, critic_Q_2_act_specs


# TODO (Arnu): remove mypy type ignore once we can handle type checking for
# nested/multiple inheritance
class CentralisedQValueActorCritic(  # type: ignore
    CentralisedPolicyActor, CentralisedQValueCritic
):
    """Centralised multi-agent actor critic architecture."""

    def __init__(
        self,
        environment_spec: mava_specs.MAEnvironmentSpec,
        observation_networks: Dict[str, snt.Module],
        policy_networks: Dict[str, snt.Module],
        critic_networks: Dict[str, snt.Module],
        shared_weights: bool = True,
    ):

        CentralisedQValueCritic.__init__(
            self,
            environment_spec=environment_spec,
            observation_networks=observation_networks,
            policy_networks=policy_networks,
            critic_networks=critic_networks,
            shared_weights=shared_weights,
        )


# TODO (Arnu): remove mypy type ignore once we can handle type checking for
# nested/multiple inheritance
class CentralisedSoftQValueActorCritic(  # type: ignore
    CentralisedSoftQValueCritic, CentralisedPolicyActor
):
    """Centralised multi-agent soft actor critic architecture."""

    def __init__(
        self,
        environment_spec: mava_specs.MAEnvironmentSpec,
        observation_networks: Dict[str, snt.Module],
        policy_networks: Dict[str, snt.Module],
        critic_V_networks: Dict[str, snt.Module],
        critic_Q_1_networks: Dict[str, snt.Module],
        critic_Q_2_networks: Dict[str, snt.Module],
        shared_weights: bool = True,
    ):

        CentralisedSoftQValueCritic.__init__(
            self,
            environment_spec=environment_spec,
            observation_networks=observation_networks,
            policy_networks=policy_networks,
            critic_V_networks=critic_V_networks,
            critic_Q_1_networks=critic_Q_1_networks,
            critic_Q_2_networks=critic_Q_2_networks,
            shared_weights=shared_weights,
        )<|MERGE_RESOLUTION|>--- conflicted
+++ resolved
@@ -26,11 +26,8 @@
 from mava.components.tf.architectures.decentralised import (
     DecentralisedPolicyActor,
     DecentralisedQValueActorCritic,
-<<<<<<< HEAD
     DecentralisedSoftQValueActorCritic,
-=======
     DecentralisedValueActorCritic,
->>>>>>> 142e457d
 )
 
 
