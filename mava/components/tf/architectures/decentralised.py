# python3
# Copyright 2021 InstaDeep Ltd. All rights reserved.
#
# Licensed under the Apache License, Version 2.0 (the "License");
# you may not use this file except in compliance with the License.
# You may obtain a copy of the License at
#
#     http://www.apache.org/licenses/LICENSE-2.0
#
# Unless required by applicable law or agreed to in writing, software
# distributed under the License is distributed on an "AS IS" BASIS,
# WITHOUT WARRANTIES OR CONDITIONS OF ANY KIND, either express or implied.
# See the License for the specific language governing permissions and
# limitations under the License.

"""Decentralised architectures for multi-agent RL systems"""

import copy
from typing import Any, Dict, Tuple

import sonnet as snt
from acme import specs as acme_specs
from acme.tf import utils as tf2_utils

from mava import specs as mava_specs
from mava.components.tf.architectures import (
    BaseActorCritic,
    BaseArchitecture,
    BaseSoftActorCritic,
)
from mava.types import OLT


class DecentralisedValueActor(BaseArchitecture):
    """Decentralised (independent) value-based multi-agent actor architecture."""

    def __init__(
        self,
        environment_spec: mava_specs.MAEnvironmentSpec,
        value_networks: Dict[str, snt.Module],
        shared_weights: bool = True,
    ):
        self._env_spec = environment_spec
        self._agents = self._env_spec.get_agent_ids()
        self._agent_types = self._env_spec.get_agent_types()
        self._agent_specs = self._env_spec.get_agent_specs()
        self._agent_type_specs = self._env_spec.get_agent_type_specs()

        self._value_networks = value_networks
        self._shared_weights = shared_weights
        self._actor_agent_keys = (
            self._agent_types if self._shared_weights else self._agents
        )
        self._n_agents = len(self._agents)

        self._create_target_networks()

    def _create_target_networks(self) -> None:
        # create target behaviour networks
        self._target_value_networks = copy.deepcopy(self._value_networks)

    def _get_actor_specs(self) -> Dict[str, OLT]:
        actor_obs_specs = {}
        for agent_key in self._actor_agent_keys:
            agent_spec_key = f"{agent_key}_0" if self._shared_weights else agent_key

            # Get observation spec for policy.
            actor_obs_specs[agent_key] = self._agent_specs[
                agent_spec_key
            ].observations.observation
        return actor_obs_specs

    def create_actor_variables(self) -> Dict[str, Dict[str, snt.Module]]:

        actor_networks: Dict[str, Dict[str, snt.Module]] = {
            "values": {},
            "target_values": {},
        }

        # get actor specs
        actor_obs_specs = self._get_actor_specs()

        # create policy variables for each agent
        for agent_key in self._actor_agent_keys:

            obs_spec = actor_obs_specs[agent_key]

            # Create variables for value and policy networks.
            tf2_utils.create_variables(self._value_networks[agent_key], [obs_spec])

            # create target value network variables
            tf2_utils.create_variables(
                self._target_value_networks[agent_key], [obs_spec]
            )

        actor_networks["values"] = self._value_networks
        actor_networks["target_values"] = self._target_value_networks

        return actor_networks

    def create_system(
        self,
    ) -> Dict[str, Dict[str, snt.Module]]:
        networks = self.create_actor_variables()
        return networks


class DecentralisedPolicyActor(BaseArchitecture):
    """Decentralised (independent) policy gradient multi-agent actor architecture."""

    def __init__(
        self,
        environment_spec: mava_specs.MAEnvironmentSpec,
        observation_networks: Dict[str, snt.Module],
        policy_networks: Dict[str, snt.Module],
        shared_weights: bool = True,
    ):
        self._env_spec = environment_spec
        self._agents = self._env_spec.get_agent_ids()
        self._agent_types = self._env_spec.get_agent_types()
        self._agent_specs = self._env_spec.get_agent_specs()
        self._agent_type_specs = self._env_spec.get_agent_type_specs()

        self._observation_networks = observation_networks
        self._policy_networks = policy_networks
        self._shared_weights = shared_weights
        self._actor_agent_keys = (
            self._agent_types if self._shared_weights else self._agents
        )
        self._n_agents = len(self._agents)
        self._embed_specs: Dict[str, Any] = {}

        self._create_target_networks()

    def _create_target_networks(self) -> None:
        # create target behaviour networks
        self._target_policy_networks = copy.deepcopy(self._policy_networks)
        self._target_observation_networks = copy.deepcopy(self._observation_networks)

    def _get_actor_specs(self) -> Dict[str, acme_specs.Array]:
        actor_obs_specs = {}
        for agent_key in self._actor_agent_keys:
            agent_spec_key = f"{agent_key}_0" if self._shared_weights else agent_key

            # Get observation spec for policy.
            actor_obs_specs[agent_key] = self._agent_specs[
                agent_spec_key
            ].observations.observation
        return actor_obs_specs

    def create_actor_variables(self) -> Dict[str, Dict[str, snt.Module]]:

        actor_networks: Dict[str, Dict[str, snt.Module]] = {
            "policies": {},
            "observations": {},
            "target_policies": {},
            "target_observations": {},
        }

        # get actor specs
        actor_obs_specs = self._get_actor_specs()

        # create policy variables for each agent
        for agent_key in self._actor_agent_keys:

            obs_spec = actor_obs_specs[agent_key]
            emb_spec = tf2_utils.create_variables(
                self._observation_networks[agent_key], [obs_spec]
            )
            self._embed_specs[agent_key] = emb_spec

            # Create variables.
            tf2_utils.create_variables(self._policy_networks[agent_key], [emb_spec])

            # create target network variables
            tf2_utils.create_variables(
                self._target_policy_networks[agent_key], [emb_spec]
            )
            tf2_utils.create_variables(
                self._target_observation_networks[agent_key], [obs_spec]
            )

        actor_networks["policies"] = self._policy_networks
        actor_networks["observations"] = self._observation_networks
        actor_networks["target_policies"] = self._target_policy_networks
        actor_networks["target_observations"] = self._target_observation_networks

        return actor_networks

    def create_system(
        self,
    ) -> Dict[str, Dict[str, snt.Module]]:
        networks = self.create_actor_variables()
        return networks


class DecentralisedValueActorCritic(BaseActorCritic):
    """Decentralised (independent) multi-agent actor critic architecture."""

    def __init__(
        self,
        environment_spec: mava_specs.MAEnvironmentSpec,
        observation_networks: Dict[str, snt.Module],
        policy_networks: Dict[str, snt.Module],
        critic_networks: Dict[str, snt.Module],
        shared_weights: bool = True,
    ):
        self._env_spec = environment_spec
        self._agents = self._env_spec.get_agent_ids()
        self._agent_types = self._env_spec.get_agent_types()
        self._agent_specs = self._env_spec.get_agent_specs()
        self._agent_type_specs = self._env_spec.get_agent_type_specs()

        self._observation_networks = observation_networks
        self._policy_networks = policy_networks
        self._critic_networks = critic_networks
        self._shared_weights = shared_weights
        self._actor_agent_keys = (
            self._agent_types if self._shared_weights else self._agents
        )
        self._critic_agent_keys = self._actor_agent_keys
        self._n_agents = len(self._agents)
        self._embed_specs: Dict[str, Any] = {}

        self._create_target_networks()

    def _create_target_networks(self) -> None:
        # create target behaviour networks
        self._target_policy_networks = copy.deepcopy(self._policy_networks)
        self._target_observation_networks = copy.deepcopy(self._observation_networks)

        # create target critic networks
        self._target_critic_networks = copy.deepcopy(self._critic_networks)

    def _get_actor_specs(self) -> Dict[str, acme_specs.Array]:
        actor_obs_specs = {}
        for agent_key in self._actor_agent_keys:
            agent_spec_key = f"{agent_key}_0" if self._shared_weights else agent_key

            # Get observation spec for policy.
            actor_obs_specs[agent_key] = self._agent_specs[
                agent_spec_key
            ].observations.observation
        return actor_obs_specs

    def _get_critic_specs(
        self,
    ) -> Tuple[Dict[str, acme_specs.Array], Dict[str, acme_specs.Array]]:
        return self._embed_specs, {}

    def create_actor_variables(self) -> Dict[str, Dict[str, snt.Module]]:

        actor_networks: Dict[str, Dict[str, snt.Module]] = {
            "policies": {},
            "observations": {},
            "target_policies": {},
            "target_observations": {},
        }

        # get actor specs
        actor_obs_specs = self._get_actor_specs()

        # create policy variables for each agent
        for agent_key in self._actor_agent_keys:

            obs_spec = actor_obs_specs[agent_key]
            emb_spec = tf2_utils.create_variables(
                self._observation_networks[agent_key], [obs_spec]
            )
            self._embed_specs[agent_key] = emb_spec

            # Create variables.
            tf2_utils.create_variables(self._policy_networks[agent_key], [emb_spec])

            # create target network variables
            tf2_utils.create_variables(
                self._target_policy_networks[agent_key], [emb_spec]
            )
            tf2_utils.create_variables(
                self._target_observation_networks[agent_key], [obs_spec]
            )

        actor_networks["policies"] = self._policy_networks
        actor_networks["observations"] = self._observation_networks
        actor_networks["target_policies"] = self._target_policy_networks
        actor_networks["target_observations"] = self._target_observation_networks

        return actor_networks

    def create_critic_variables(self) -> Dict[str, Dict[str, snt.Module]]:

        critic_networks: Dict[str, Dict[str, snt.Module]] = {
            "critics": {},
            "target_critics": {},
        }

        # get critic specs
        embed_specs, _ = self._get_critic_specs()

        # create critics
        for agent_key in self._critic_agent_keys:

            # get specs
            emb_spec = embed_specs[agent_key]

            # Create variables.
            tf2_utils.create_variables(self._critic_networks[agent_key], [emb_spec])

            # create target network variables
            tf2_utils.create_variables(
                self._target_critic_networks[agent_key], [emb_spec]
            )

        critic_networks["critics"] = self._critic_networks
        critic_networks["target_critics"] = self._target_critic_networks
        return critic_networks

    def create_system(
        self,
    ) -> Dict[str, Dict[str, snt.Module]]:
        networks = self.create_actor_variables()
        critic_networks = self.create_critic_variables()
        networks.update(critic_networks)
        return networks


<<<<<<< HEAD
class DecentralisedSoftQValueActorCritic(BaseSoftActorCritic):
    """Decentralised (independent) multi-agent soft actor critic architecture."""

=======
class DecentralisedQValueActorCritic(DecentralisedValueActorCritic):
>>>>>>> 72cead6e
    def __init__(
        self,
        environment_spec: mava_specs.MAEnvironmentSpec,
        observation_networks: Dict[str, snt.Module],
        policy_networks: Dict[str, snt.Module],
<<<<<<< HEAD
        critic_V_networks: Dict[str, snt.Module],
        critic_Q_1_networks: Dict[str, snt.Module],
        critic_Q_2_networks: Dict[str, snt.Module],
        shared_weights: bool = True,
    ):
        self._env_spec = environment_spec
        self._agents = self._env_spec.get_agent_ids()
        self._agent_types = self._env_spec.get_agent_types()
        self._agent_specs = self._env_spec.get_agent_specs()
        self._agent_type_specs = self._env_spec.get_agent_type_specs()

        self._observation_networks = observation_networks
        self._policy_networks = policy_networks
        self._critic_V_networks = critic_V_networks
        self._critic_Q_1_networks = critic_Q_1_networks
        self._critic_Q_2_networks = critic_Q_2_networks
        self._shared_weights = shared_weights
        self._actor_agent_keys = (
            self._agent_types if self._shared_weights else self._agents
        )
        self._critic_V_agent_keys = self._actor_agent_keys
        self._critic_Q_1_agent_keys = self._actor_agent_keys
        self._critic_Q_2_agent_keys = self._actor_agent_keys
        self._n_agents = len(self._agents)
        self._embed_specs: Dict[str, Any] = {}

        self._create_target_networks()

    def _create_target_networks(self) -> None:
        # create target behaviour networks
        self._target_policy_networks = copy.deepcopy(self._policy_networks)
        self._target_observation_networks = copy.deepcopy(self._observation_networks)

        # create target critic networks
        self._target_critic_V_networks = copy.deepcopy(self._critic_V_networks)

    def _get_actor_specs(self) -> Dict[str, acme_specs.Array]:
        actor_obs_specs = {}
        for agent_key in self._actor_agent_keys:
            agent_spec_key = f"{agent_key}_0" if self._shared_weights else agent_key

            # Get observation spec for policy.
            actor_obs_specs[agent_key] = self._agent_specs[
                agent_spec_key
            ].observations.observation
        return actor_obs_specs

    def _get_critic_V_specs(
        self,
    ) -> Tuple[Dict[str, acme_specs.Array], Dict[str, acme_specs.Array]]:
        critic_V_act_specs = {}
        for agent_key in self._critic_V_agent_keys:
            agent_spec_key = f"{agent_key}_0" if self._shared_weights else agent_key

            # Get observation and action spec for critic.
            critic_V_act_specs[agent_key] = self._agent_specs[agent_spec_key].actions
        return self._embed_specs, critic_V_act_specs

    def _get_critic_Q_1_specs(
        self,
    ) -> Tuple[Dict[str, acme_specs.Array], Dict[str, acme_specs.Array]]:
        critic_Q_1_act_specs = {}
        for agent_key in self._critic_Q_1_agent_keys:
            agent_spec_key = f"{agent_key}_0" if self._shared_weights else agent_key

            # Get observation and action spec for critic.
            critic_Q_1_act_specs[agent_key] = self._agent_specs[agent_spec_key].actions
        return self._embed_specs, critic_Q_1_act_specs

    def _get_critic_Q_2_specs(
        self,
    ) -> Tuple[Dict[str, acme_specs.Array], Dict[str, acme_specs.Array]]:
        critic_Q_1_act_specs = {}
        for agent_key in self._critic_Q_1_agent_keys:
            agent_spec_key = f"{agent_key}_0" if self._shared_weights else agent_key

            # Get observation and action spec for critic.
            critic_Q_1_act_specs[agent_key] = self._agent_specs[agent_spec_key].actions
        return self._embed_specs, critic_Q_1_act_specs

    def create_actor_variables(self) -> Dict[str, Dict[str, snt.Module]]:

        actor_networks: Dict[str, Dict[str, snt.Module]] = {
            "policies": {},
            "observations": {},
            "target_policies": {},
            "target_observations": {},
        }

        # get actor specs
        actor_obs_specs = self._get_actor_specs()

        # create policy variables for each agent
        for agent_key in self._actor_agent_keys:

            obs_spec = actor_obs_specs[agent_key]
            emb_spec = tf2_utils.create_variables(
                self._observation_networks[agent_key], [obs_spec]
            )
            self._embed_specs[agent_key] = emb_spec

            # Create variables.
            tf2_utils.create_variables(self._policy_networks[agent_key], [emb_spec])

            # create target network variables
            tf2_utils.create_variables(
                self._target_policy_networks[agent_key], [emb_spec]
            )
            tf2_utils.create_variables(
                self._target_observation_networks[agent_key], [obs_spec]
            )

        actor_networks["policies"] = self._policy_networks
        actor_networks["observations"] = self._observation_networks
        actor_networks["target_policies"] = self._target_policy_networks
        actor_networks["target_observations"] = self._target_observation_networks

        return actor_networks

    def create_critic_V_variables(self) -> Dict[str, Dict[str, snt.Module]]:

        critic_V_networks: Dict[str, Dict[str, snt.Module]] = {
            "critics_V": {},
            "target_critics_V": {},
        }

        # get critic specs
        embed_specs, act_specs = self._get_critic_V_specs()

        # create critics
        for agent_key in self._critic_V_agent_keys:
=======
        critic_networks: Dict[str, snt.Module],
        shared_weights: bool = True,
    ):

        super().__init__(
            environment_spec=environment_spec,
            observation_networks=observation_networks,
            policy_networks=policy_networks,
            critic_networks=critic_networks,
            shared_weights=shared_weights,
        )

    def _get_critic_specs(
        self,
    ) -> Tuple[Dict[str, acme_specs.Array], Dict[str, acme_specs.Array]]:
        critic_act_specs = {}
        for agent_key in self._critic_agent_keys:
            agent_spec_key = f"{agent_key}_0" if self._shared_weights else agent_key

            # Get observation and action spec for critic.
            critic_act_specs[agent_key] = self._agent_specs[agent_spec_key].actions
        return self._embed_specs, critic_act_specs

    def create_critic_variables(self) -> Dict[str, Dict[str, snt.Module]]:

        critic_networks: Dict[str, Dict[str, snt.Module]] = {
            "critics": {},
            "target_critics": {},
        }

        # get critic specs
        embed_specs, act_specs = self._get_critic_specs()

        # create critics
        for agent_key in self._critic_agent_keys:
>>>>>>> 72cead6e

            # get specs
            emb_spec = embed_specs[agent_key]
            act_spec = act_specs[agent_key]

            # Create variables.
            tf2_utils.create_variables(
<<<<<<< HEAD
                self._critic_V_networks[agent_key], [emb_spec, act_spec]
=======
                self._critic_networks[agent_key], [emb_spec, act_spec]
>>>>>>> 72cead6e
            )

            # create target network variables
            tf2_utils.create_variables(
<<<<<<< HEAD
                self._target_critic_V_networks[agent_key], [emb_spec, act_spec]
            )

        critic_V_networks["critics_V"] = self._critic_V_networks
        critic_V_networks["target_critics_V"] = self._target_critic_V_networks
        return critic_V_networks

    def create_critic_Q_1_variables(self) -> Dict[str, Dict[str, snt.Module]]:

        critic_Q_1_networks: Dict[str, Dict[str, snt.Module]] = {"critics_Q_1": {}}

        # get critic specs
        embed_specs, act_specs = self._get_critic_Q_1_specs()

        # create critics
        for agent_key in self._critic_Q_1_agent_keys:

            # get specs
            emb_spec = embed_specs[agent_key]
            act_spec = act_specs[agent_key]

            # Create variables.
            tf2_utils.create_variables(
                self._critic_Q_1_networks[agent_key], [emb_spec, act_spec]
            )

        critic_Q_1_networks["critics_Q_1"] = self._critic_Q_1_networks
        return critic_Q_1_networks

    def create_critic_Q_2_variables(self) -> Dict[str, Dict[str, snt.Module]]:

        critic_Q_2_networks: Dict[str, Dict[str, snt.Module]] = {"critics_Q_2": {}}

        # get critic specs
        embed_specs, act_specs = self._get_critic_Q_2_specs()

        # create critics
        for agent_key in self._critic_Q_2_agent_keys:

            # get specs
            emb_spec = embed_specs[agent_key]
            act_spec = act_specs[agent_key]

            # Create variables.
            tf2_utils.create_variables(
                self._critic_Q_2_networks[agent_key], [emb_spec, act_spec]
            )

        critic_Q_2_networks["critics_Q_2"] = self._critic_Q_2_networks
        return critic_Q_2_networks

    def create_system(
        self,
    ) -> Dict[str, Dict[str, snt.Module]]:
        networks = self.create_actor_variables()
        critic_V_networks = self.create_critic_V_variables()
        critic_Q_1_networks = self.create_critic_Q_1_variables()
        critic_Q_2_networks = self.create_critic_Q_2_variables()
        networks.update(critic_V_networks)
        networks.update(critic_Q_1_networks)
        networks.update(critic_Q_2_networks)
        return networks
=======
                self._target_critic_networks[agent_key], [emb_spec, act_spec]
            )

        critic_networks["critics"] = self._critic_networks
        critic_networks["target_critics"] = self._target_critic_networks
        return critic_networks
>>>>>>> 72cead6e
<|MERGE_RESOLUTION|>--- conflicted
+++ resolved
@@ -324,19 +324,14 @@
         return networks
 
 
-<<<<<<< HEAD
 class DecentralisedSoftQValueActorCritic(BaseSoftActorCritic):
     """Decentralised (independent) multi-agent soft actor critic architecture."""
 
-=======
-class DecentralisedQValueActorCritic(DecentralisedValueActorCritic):
->>>>>>> 72cead6e
     def __init__(
         self,
         environment_spec: mava_specs.MAEnvironmentSpec,
         observation_networks: Dict[str, snt.Module],
         policy_networks: Dict[str, snt.Module],
-<<<<<<< HEAD
         critic_V_networks: Dict[str, snt.Module],
         critic_Q_1_networks: Dict[str, snt.Module],
         critic_Q_2_networks: Dict[str, snt.Module],
@@ -468,43 +463,6 @@
 
         # create critics
         for agent_key in self._critic_V_agent_keys:
-=======
-        critic_networks: Dict[str, snt.Module],
-        shared_weights: bool = True,
-    ):
-
-        super().__init__(
-            environment_spec=environment_spec,
-            observation_networks=observation_networks,
-            policy_networks=policy_networks,
-            critic_networks=critic_networks,
-            shared_weights=shared_weights,
-        )
-
-    def _get_critic_specs(
-        self,
-    ) -> Tuple[Dict[str, acme_specs.Array], Dict[str, acme_specs.Array]]:
-        critic_act_specs = {}
-        for agent_key in self._critic_agent_keys:
-            agent_spec_key = f"{agent_key}_0" if self._shared_weights else agent_key
-
-            # Get observation and action spec for critic.
-            critic_act_specs[agent_key] = self._agent_specs[agent_spec_key].actions
-        return self._embed_specs, critic_act_specs
-
-    def create_critic_variables(self) -> Dict[str, Dict[str, snt.Module]]:
-
-        critic_networks: Dict[str, Dict[str, snt.Module]] = {
-            "critics": {},
-            "target_critics": {},
-        }
-
-        # get critic specs
-        embed_specs, act_specs = self._get_critic_specs()
-
-        # create critics
-        for agent_key in self._critic_agent_keys:
->>>>>>> 72cead6e
 
             # get specs
             emb_spec = embed_specs[agent_key]
@@ -512,16 +470,11 @@
 
             # Create variables.
             tf2_utils.create_variables(
-<<<<<<< HEAD
                 self._critic_V_networks[agent_key], [emb_spec, act_spec]
-=======
-                self._critic_networks[agent_key], [emb_spec, act_spec]
->>>>>>> 72cead6e
             )
 
             # create target network variables
             tf2_utils.create_variables(
-<<<<<<< HEAD
                 self._target_critic_V_networks[agent_key], [emb_spec, act_spec]
             )
 
@@ -584,11 +537,64 @@
         networks.update(critic_Q_1_networks)
         networks.update(critic_Q_2_networks)
         return networks
-=======
+
+
+class DecentralisedQValueActorCritic(DecentralisedValueActorCritic):
+    def __init__(
+        self,
+        environment_spec: mava_specs.MAEnvironmentSpec,
+        observation_networks: Dict[str, snt.Module],
+        policy_networks: Dict[str, snt.Module],
+        critic_networks: Dict[str, snt.Module],
+        shared_weights: bool = True,
+    ):
+
+        super().__init__(
+            environment_spec=environment_spec,
+            observation_networks=observation_networks,
+            policy_networks=policy_networks,
+            critic_networks=critic_networks,
+            shared_weights=shared_weights,
+        )
+
+    def _get_critic_specs(
+        self,
+    ) -> Tuple[Dict[str, acme_specs.Array], Dict[str, acme_specs.Array]]:
+        critic_act_specs = {}
+        for agent_key in self._critic_agent_keys:
+            agent_spec_key = f"{agent_key}_0" if self._shared_weights else agent_key
+
+            # Get observation and action spec for critic.
+            critic_act_specs[agent_key] = self._agent_specs[agent_spec_key].actions
+        return self._embed_specs, critic_act_specs
+
+    def create_critic_variables(self) -> Dict[str, Dict[str, snt.Module]]:
+
+        critic_networks: Dict[str, Dict[str, snt.Module]] = {
+            "critics": {},
+            "target_critics": {},
+        }
+
+        # get critic specs
+        embed_specs, act_specs = self._get_critic_specs()
+
+        # create critics
+        for agent_key in self._critic_agent_keys:
+
+            # get specs
+            emb_spec = embed_specs[agent_key]
+            act_spec = act_specs[agent_key]
+
+            # Create variables.
+            tf2_utils.create_variables(
+                self._critic_networks[agent_key], [emb_spec, act_spec]
+            )
+
+            # create target network variables
+            tf2_utils.create_variables(
                 self._target_critic_networks[agent_key], [emb_spec, act_spec]
             )
 
         critic_networks["critics"] = self._critic_networks
         critic_networks["target_critics"] = self._target_critic_networks
-        return critic_networks
->>>>>>> 72cead6e
+        return critic_networks