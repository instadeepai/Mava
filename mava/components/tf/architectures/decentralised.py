# python3
# Copyright 2021 InstaDeep Ltd. All rights reserved.
#
# Licensed under the Apache License, Version 2.0 (the "License");
# you may not use this file except in compliance with the License.
# You may obtain a copy of the License at
#
#     http://www.apache.org/licenses/LICENSE-2.0
#
# Unless required by applicable law or agreed to in writing, software
# distributed under the License is distributed on an "AS IS" BASIS,
# WITHOUT WARRANTIES OR CONDITIONS OF ANY KIND, either express or implied.
# See the License for the specific language governing permissions and
# limitations under the License.

"""Decentralised architectures for multi-agent RL systems"""

import copy
from typing import Any, Dict, Tuple

import sonnet as snt
from acme import specs as acme_specs
from acme.tf import utils as tf2_utils

from mava import specs as mava_specs
from mava.components.tf.architectures import (
    BaseActorCritic,
    BaseArchitecture,
<<<<<<< HEAD
    BaseSoftActorCritic,
=======
    BasePolicyArchitecture,
>>>>>>> 142e457d
)
from mava.types import OLT


class DecentralisedValueActor(BaseArchitecture):
    """Decentralised (independent) value-based multi-agent actor architecture."""

    def __init__(
        self,
        environment_spec: mava_specs.MAEnvironmentSpec,
        value_networks: Dict[str, snt.Module],
        shared_weights: bool = True,
    ):
        self._env_spec = environment_spec
        self._agents = self._env_spec.get_agent_ids()
        self._agent_types = self._env_spec.get_agent_types()
        self._agent_specs = self._env_spec.get_agent_specs()
        self._agent_type_specs = self._env_spec.get_agent_type_specs()

        self._value_networks = value_networks
        self._shared_weights = shared_weights
        self._actor_agent_keys = (
            self._agent_types if self._shared_weights else self._agents
        )
        self._n_agents = len(self._agents)

        self._create_target_networks()

    def _create_target_networks(self) -> None:
        # create target behaviour networks
        self._target_value_networks = copy.deepcopy(self._value_networks)

    def _get_actor_specs(self) -> Dict[str, OLT]:
        actor_obs_specs = {}
        for agent_key in self._actor_agent_keys:
            agent_spec_key = f"{agent_key}_0" if self._shared_weights else agent_key

            # Get observation spec for policy.
            actor_obs_specs[agent_key] = self._agent_specs[
                agent_spec_key
            ].observations.observation
        return actor_obs_specs

    def create_actor_variables(self) -> Dict[str, Dict[str, snt.Module]]:

        actor_networks: Dict[str, Dict[str, snt.Module]] = {
            "values": {},
            "target_values": {},
        }

        # get actor specs
        actor_obs_specs = self._get_actor_specs()

        # create policy variables for each agent
        for agent_key in self._actor_agent_keys:

            obs_spec = actor_obs_specs[agent_key]

            # Create variables for value and policy networks.
            tf2_utils.create_variables(self._value_networks[agent_key], [obs_spec])

            # create target value network variables
            tf2_utils.create_variables(
                self._target_value_networks[agent_key], [obs_spec]
            )

        actor_networks["values"] = self._value_networks
        actor_networks["target_values"] = self._target_value_networks

        return actor_networks

    def create_system(
        self,
    ) -> Dict[str, Dict[str, snt.Module]]:
        networks = self.create_actor_variables()
        return networks


class DecentralisedPolicyActor(BasePolicyArchitecture):
    """Decentralised (independent) policy gradient multi-agent actor architecture."""

    def __init__(
        self,
        environment_spec: mava_specs.MAEnvironmentSpec,
        observation_networks: Dict[str, snt.Module],
        policy_networks: Dict[str, snt.Module],
        shared_weights: bool = True,
    ):
        self._env_spec = environment_spec
        self._agents = self._env_spec.get_agent_ids()
        self._agent_types = self._env_spec.get_agent_types()
        self._agent_specs = self._env_spec.get_agent_specs()
        self._agent_type_specs = self._env_spec.get_agent_type_specs()

        self._observation_networks = observation_networks
        self._policy_networks = policy_networks
        self._shared_weights = shared_weights
        self._actor_agent_keys = (
            self._agent_types if self._shared_weights else self._agents
        )
        self._n_agents = len(self._agents)
        self._embed_specs: Dict[str, Any] = {}

        self._create_target_networks()

    def _create_target_networks(self) -> None:
        # create target behaviour networks
        self._target_policy_networks = copy.deepcopy(self._policy_networks)
        self._target_observation_networks = copy.deepcopy(self._observation_networks)

    def _get_actor_specs(self) -> Dict[str, acme_specs.Array]:
        actor_obs_specs = {}
        for agent_key in self._actor_agent_keys:
            agent_spec_key = f"{agent_key}_0" if self._shared_weights else agent_key

            # Get observation spec for policy.
            actor_obs_specs[agent_key] = self._agent_specs[
                agent_spec_key
            ].observations.observation
        return actor_obs_specs

    def create_actor_variables(self) -> Dict[str, Dict[str, snt.Module]]:

        actor_networks: Dict[str, Dict[str, snt.Module]] = {
            "policies": {},
            "observations": {},
            "target_policies": {},
            "target_observations": {},
        }

        # get actor specs
        actor_obs_specs = self._get_actor_specs()

        # create policy variables for each agent
        for agent_key in self._actor_agent_keys:

            obs_spec = actor_obs_specs[agent_key]
            emb_spec = tf2_utils.create_variables(
                self._observation_networks[agent_key], [obs_spec]
            )
            self._embed_specs[agent_key] = emb_spec

            # Create variables.
            tf2_utils.create_variables(self._policy_networks[agent_key], [emb_spec])

            # create target network variables
            tf2_utils.create_variables(
                self._target_policy_networks[agent_key], [emb_spec]
            )
            tf2_utils.create_variables(
                self._target_observation_networks[agent_key], [obs_spec]
            )

        actor_networks["policies"] = self._policy_networks
        actor_networks["observations"] = self._observation_networks
        actor_networks["target_policies"] = self._target_policy_networks
        actor_networks["target_observations"] = self._target_observation_networks

        return actor_networks

    def create_behaviour_policy(self) -> Dict[str, snt.Module]:
        behaviour_policy_networks: Dict[str, snt.Module] = {}
        for agent_key in self._actor_agent_keys:
            snt_module = type(self._policy_networks[agent_key])
            behaviour_policy_networks[agent_key] = snt_module(
                [
                    self._observation_networks[agent_key],
                    self._policy_networks[agent_key],
                ]
            )
        return behaviour_policy_networks

    def create_system(
        self,
    ) -> Dict[str, Dict[str, snt.Module]]:
        networks = self.create_actor_variables()
        return networks


class DecentralisedValueActorCritic(BaseActorCritic):
    """Decentralised (independent) multi-agent actor critic architecture."""

    def __init__(
        self,
        environment_spec: mava_specs.MAEnvironmentSpec,
        observation_networks: Dict[str, snt.Module],
        policy_networks: Dict[str, snt.Module],
        critic_networks: Dict[str, snt.Module],
        shared_weights: bool = True,
    ):
        self._env_spec = environment_spec
        self._agents = self._env_spec.get_agent_ids()
        self._agent_types = self._env_spec.get_agent_types()
        self._agent_specs = self._env_spec.get_agent_specs()
        self._agent_type_specs = self._env_spec.get_agent_type_specs()

        self._observation_networks = observation_networks
        self._policy_networks = policy_networks
        self._critic_networks = critic_networks
        self._shared_weights = shared_weights
        self._actor_agent_keys = (
            self._agent_types if self._shared_weights else self._agents
        )
        self._critic_agent_keys = self._actor_agent_keys
        self._n_agents = len(self._agents)
        self._embed_specs: Dict[str, Any] = {}

        self._create_target_networks()

    def _create_target_networks(self) -> None:
        # create target behaviour networks
        self._target_policy_networks = copy.deepcopy(self._policy_networks)
        self._target_observation_networks = copy.deepcopy(self._observation_networks)

        # create target critic networks
        self._target_critic_networks = copy.deepcopy(self._critic_networks)

    def _get_actor_specs(self) -> Dict[str, acme_specs.Array]:
        actor_obs_specs = {}
        for agent_key in self._actor_agent_keys:
            agent_spec_key = f"{agent_key}_0" if self._shared_weights else agent_key

            # Get observation spec for policy.
            actor_obs_specs[agent_key] = self._agent_specs[
                agent_spec_key
            ].observations.observation
        return actor_obs_specs

    def _get_critic_specs(
        self,
    ) -> Tuple[Dict[str, acme_specs.Array], Dict[str, acme_specs.Array]]:
        return self._embed_specs, {}

    def create_actor_variables(self) -> Dict[str, Dict[str, snt.Module]]:

        actor_networks: Dict[str, Dict[str, snt.Module]] = {
            "policies": {},
            "observations": {},
            "target_policies": {},
            "target_observations": {},
        }

        # get actor specs
        actor_obs_specs = self._get_actor_specs()

        # create policy variables for each agent
        for agent_key in self._actor_agent_keys:

            obs_spec = actor_obs_specs[agent_key]
            emb_spec = tf2_utils.create_variables(
                self._observation_networks[agent_key], [obs_spec]
            )
            self._embed_specs[agent_key] = emb_spec

            # Create variables.
            tf2_utils.create_variables(self._policy_networks[agent_key], [emb_spec])

            # create target network variables
            tf2_utils.create_variables(
                self._target_policy_networks[agent_key], [emb_spec]
            )
            tf2_utils.create_variables(
                self._target_observation_networks[agent_key], [obs_spec]
            )

        actor_networks["policies"] = self._policy_networks
        actor_networks["observations"] = self._observation_networks
        actor_networks["target_policies"] = self._target_policy_networks
        actor_networks["target_observations"] = self._target_observation_networks

        return actor_networks

    def create_critic_variables(self) -> Dict[str, Dict[str, snt.Module]]:

        critic_networks: Dict[str, Dict[str, snt.Module]] = {
            "critics": {},
            "target_critics": {},
        }

        # get critic specs
        embed_specs, _ = self._get_critic_specs()

        # create critics
        for agent_key in self._critic_agent_keys:

            # get specs
            emb_spec = embed_specs[agent_key]

            # Create variables.
            tf2_utils.create_variables(self._critic_networks[agent_key], [emb_spec])

            # create target network variables
            tf2_utils.create_variables(
                self._target_critic_networks[agent_key], [emb_spec]
            )

        critic_networks["critics"] = self._critic_networks
        critic_networks["target_critics"] = self._target_critic_networks
        return critic_networks

    def create_behaviour_policy(self) -> Dict[str, snt.Module]:
        behaviour_policy_networks: Dict[str, snt.Module] = {}
        for agent_key in self._actor_agent_keys:
            snt_module = type(self._policy_networks[agent_key])
            behaviour_policy_networks[agent_key] = snt_module(
                [
                    self._observation_networks[agent_key],
                    self._policy_networks[agent_key],
                ]
            )
        return behaviour_policy_networks

    def create_system(
        self,
    ) -> Dict[str, Dict[str, snt.Module]]:
        networks = self.create_actor_variables()
        critic_networks = self.create_critic_variables()
        networks.update(critic_networks)
        return networks


class DecentralisedSoftQValueActorCritic(BaseSoftActorCritic):
    """Decentralised (independent) multi-agent soft actor critic architecture."""

    def __init__(
        self,
        environment_spec: mava_specs.MAEnvironmentSpec,
        observation_networks: Dict[str, snt.Module],
        policy_networks: Dict[str, snt.Module],
        critic_V_networks: Dict[str, snt.Module],
        critic_Q_1_networks: Dict[str, snt.Module],
        critic_Q_2_networks: Dict[str, snt.Module],
        shared_weights: bool = True,
    ):
        self._env_spec = environment_spec
        self._agents = self._env_spec.get_agent_ids()
        self._agent_types = self._env_spec.get_agent_types()
        self._agent_specs = self._env_spec.get_agent_specs()
        self._agent_type_specs = self._env_spec.get_agent_type_specs()

        self._observation_networks = observation_networks
        self._policy_networks = policy_networks
        self._critic_V_networks = critic_V_networks
        self._critic_Q_1_networks = critic_Q_1_networks
        self._critic_Q_2_networks = critic_Q_2_networks
        self._shared_weights = shared_weights
        self._actor_agent_keys = (
            self._agent_types if self._shared_weights else self._agents
        )
        self._critic_V_agent_keys = self._actor_agent_keys
        self._critic_Q_1_agent_keys = self._actor_agent_keys
        self._critic_Q_2_agent_keys = self._actor_agent_keys
        self._n_agents = len(self._agents)
        self._embed_specs: Dict[str, Any] = {}

        self._create_target_networks()

    def _create_target_networks(self) -> None:
        # create target behaviour networks
        self._target_policy_networks = copy.deepcopy(self._policy_networks)
        self._target_observation_networks = copy.deepcopy(self._observation_networks)

        # create target critic networks
        self._target_critic_V_networks = copy.deepcopy(self._critic_V_networks)

    def _get_actor_specs(self) -> Dict[str, acme_specs.Array]:
        actor_obs_specs = {}
        for agent_key in self._actor_agent_keys:
            agent_spec_key = f"{agent_key}_0" if self._shared_weights else agent_key

            # Get observation spec for policy.
            actor_obs_specs[agent_key] = self._agent_specs[
                agent_spec_key
            ].observations.observation
        return actor_obs_specs

    def _get_critic_V_specs(
        self,
    ) -> Tuple[Dict[str, acme_specs.Array], Dict[str, acme_specs.Array]]:
        critic_V_act_specs = {}
        for agent_key in self._critic_V_agent_keys:
            agent_spec_key = f"{agent_key}_0" if self._shared_weights else agent_key

            # Get observation and action spec for critic.
            critic_V_act_specs[agent_key] = self._agent_specs[agent_spec_key].actions
        return self._embed_specs, critic_V_act_specs

    def _get_critic_Q_1_specs(
        self,
    ) -> Tuple[Dict[str, acme_specs.Array], Dict[str, acme_specs.Array]]:
        critic_Q_1_act_specs = {}
        for agent_key in self._critic_Q_1_agent_keys:
            agent_spec_key = f"{agent_key}_0" if self._shared_weights else agent_key

            # Get observation and action spec for critic.
            critic_Q_1_act_specs[agent_key] = self._agent_specs[agent_spec_key].actions
        return self._embed_specs, critic_Q_1_act_specs

    def _get_critic_Q_2_specs(
        self,
    ) -> Tuple[Dict[str, acme_specs.Array], Dict[str, acme_specs.Array]]:
        critic_Q_1_act_specs = {}
        for agent_key in self._critic_Q_1_agent_keys:
            agent_spec_key = f"{agent_key}_0" if self._shared_weights else agent_key

            # Get observation and action spec for critic.
            critic_Q_1_act_specs[agent_key] = self._agent_specs[agent_spec_key].actions
        return self._embed_specs, critic_Q_1_act_specs

    def create_actor_variables(self) -> Dict[str, Dict[str, snt.Module]]:

        actor_networks: Dict[str, Dict[str, snt.Module]] = {
            "policies": {},
            "observations": {},
            "target_policies": {},
            "target_observations": {},
        }

        # get actor specs
        actor_obs_specs = self._get_actor_specs()

        # create policy variables for each agent
        for agent_key in self._actor_agent_keys:

            obs_spec = actor_obs_specs[agent_key]
            emb_spec = tf2_utils.create_variables(
                self._observation_networks[agent_key], [obs_spec]
            )
            self._embed_specs[agent_key] = emb_spec

            # Create variables.
            tf2_utils.create_variables(self._policy_networks[agent_key], [emb_spec])

            # create target network variables
            tf2_utils.create_variables(
                self._target_policy_networks[agent_key], [emb_spec]
            )
            tf2_utils.create_variables(
                self._target_observation_networks[agent_key], [obs_spec]
            )

        actor_networks["policies"] = self._policy_networks
        actor_networks["observations"] = self._observation_networks
        actor_networks["target_policies"] = self._target_policy_networks
        actor_networks["target_observations"] = self._target_observation_networks

        return actor_networks

    def create_critic_V_variables(self) -> Dict[str, Dict[str, snt.Module]]:

        critic_V_networks: Dict[str, Dict[str, snt.Module]] = {
            "critics_V": {},
            "target_critics_V": {},
        }

        # get critic specs
        embed_specs, act_specs = self._get_critic_V_specs()

        # create critics
        for agent_key in self._critic_V_agent_keys:

            # get specs
            emb_spec = embed_specs[agent_key]
            act_spec = act_specs[agent_key]

            # Create variables.
            tf2_utils.create_variables(
                self._critic_V_networks[agent_key], [emb_spec, act_spec]
            )

            # create target network variables
            tf2_utils.create_variables(
                self._target_critic_V_networks[agent_key], [emb_spec, act_spec]
            )

        critic_V_networks["critics_V"] = self._critic_V_networks
        critic_V_networks["target_critics_V"] = self._target_critic_V_networks
        return critic_V_networks

    def create_critic_Q_1_variables(self) -> Dict[str, Dict[str, snt.Module]]:

        critic_Q_1_networks: Dict[str, Dict[str, snt.Module]] = {"critics_Q_1": {}}

        # get critic specs
        embed_specs, act_specs = self._get_critic_Q_1_specs()

        # create critics
        for agent_key in self._critic_Q_1_agent_keys:

            # get specs
            emb_spec = embed_specs[agent_key]
            act_spec = act_specs[agent_key]

            # Create variables.
            tf2_utils.create_variables(
                self._critic_Q_1_networks[agent_key], [emb_spec, act_spec]
            )

        critic_Q_1_networks["critics_Q_1"] = self._critic_Q_1_networks
        return critic_Q_1_networks

    def create_critic_Q_2_variables(self) -> Dict[str, Dict[str, snt.Module]]:

        critic_Q_2_networks: Dict[str, Dict[str, snt.Module]] = {"critics_Q_2": {}}

        # get critic specs
        embed_specs, act_specs = self._get_critic_Q_2_specs()

        # create critics
        for agent_key in self._critic_Q_2_agent_keys:

            # get specs
            emb_spec = embed_specs[agent_key]
            act_spec = act_specs[agent_key]

            # Create variables.
            tf2_utils.create_variables(
                self._critic_Q_2_networks[agent_key], [emb_spec, act_spec]
            )

        critic_Q_2_networks["critics_Q_2"] = self._critic_Q_2_networks
        return critic_Q_2_networks

    def create_system(
        self,
    ) -> Dict[str, Dict[str, snt.Module]]:
        networks = self.create_actor_variables()
        critic_V_networks = self.create_critic_V_variables()
        critic_Q_1_networks = self.create_critic_Q_1_variables()
        critic_Q_2_networks = self.create_critic_Q_2_variables()
        networks.update(critic_V_networks)
        networks.update(critic_Q_1_networks)
        networks.update(critic_Q_2_networks)
        return networks


class DecentralisedQValueActorCritic(DecentralisedValueActorCritic):
    def __init__(
        self,
        environment_spec: mava_specs.MAEnvironmentSpec,
        observation_networks: Dict[str, snt.Module],
        policy_networks: Dict[str, snt.Module],
        critic_networks: Dict[str, snt.Module],
        shared_weights: bool = True,
    ):

        super().__init__(
            environment_spec=environment_spec,
            observation_networks=observation_networks,
            policy_networks=policy_networks,
            critic_networks=critic_networks,
            shared_weights=shared_weights,
        )

    def _get_critic_specs(
        self,
    ) -> Tuple[Dict[str, acme_specs.Array], Dict[str, acme_specs.Array]]:
        critic_act_specs = {}
        for agent_key in self._critic_agent_keys:
            agent_spec_key = f"{agent_key}_0" if self._shared_weights else agent_key

            # Get observation and action spec for critic.
            critic_act_specs[agent_key] = self._agent_specs[agent_spec_key].actions
        return self._embed_specs, critic_act_specs

    def create_critic_variables(self) -> Dict[str, Dict[str, snt.Module]]:

        critic_networks: Dict[str, Dict[str, snt.Module]] = {
            "critics": {},
            "target_critics": {},
        }

        # get critic specs
        embed_specs, act_specs = self._get_critic_specs()

        # create critics
        for agent_key in self._critic_agent_keys:

            # get specs
            emb_spec = embed_specs[agent_key]
            act_spec = act_specs[agent_key]

            # Create variables.
            tf2_utils.create_variables(
                self._critic_networks[agent_key], [emb_spec, act_spec]
            )

            # create target network variables
            tf2_utils.create_variables(
                self._target_critic_networks[agent_key], [emb_spec, act_spec]
            )

        critic_networks["critics"] = self._critic_networks
        critic_networks["target_critics"] = self._target_critic_networks
        return critic_networks<|MERGE_RESOLUTION|>--- conflicted
+++ resolved
@@ -26,11 +26,8 @@
 from mava.components.tf.architectures import (
     BaseActorCritic,
     BaseArchitecture,
-<<<<<<< HEAD
+    BasePolicyArchitecture,
     BaseSoftActorCritic,
-=======
-    BasePolicyArchitecture,
->>>>>>> 142e457d
 )
 from mava.types import OLT
 
