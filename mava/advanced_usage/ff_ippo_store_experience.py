# Copyright 2022 InstaDeep Ltd. All rights reserved.
#
# Licensed under the Apache License, Version 2.0 (the "License");
# you may not use this file except in compliance with the License.
# You may obtain a copy of the License at
#
#     http://www.apache.org/licenses/LICENSE-2.0
#
# Unless required by applicable law or agreed to in writing, software
# distributed under the License is distributed on an "AS IS" BASIS,
# WITHOUT WARRANTIES OR CONDITIONS OF ANY KIND, either express or implied.
# See the License for the specific language governing permissions and
# limitations under the License.

import copy
import time
from typing import Any, Callable, Dict, Tuple

import chex
import flashbax as fbx
import hydra
import jax
import jax.numpy as jnp
import optax
from colorama import Fore, Style
from flashbax.vault import Vault
from flax.core.frozen_dict import FrozenDict
from jumanji.env import Environment
from omegaconf import DictConfig, OmegaConf
from optax._src.base import OptState
from rich.pretty import pprint

from mava.evaluator import make_eval_fns
from mava.networks import FeedForwardActor as Actor
from mava.networks import FeedForwardCritic as Critic
from mava.systems.ppo.types import LearnerState, OptStates, Params, PPOTransition
from mava.types import ActorApply, CriticApply, ExperimentOutput, MavaState
from mava.utils.checkpointing import Checkpointer
<<<<<<< HEAD
from mava.utils.jax import merge_leading_dims, unreplicate_n_dims
=======
from mava.utils.jax import (
    merge_leading_dims,
    unreplicate_batch_dim,
    unreplicate_learner_state,
)
>>>>>>> 28140a61
from mava.utils.logger import LogEvent, MavaLogger
from mava.utils.make_env import make

StoreExpLearnerFn = Callable[[MavaState], Tuple[ExperimentOutput[MavaState], PPOTransition]]

# Experimental config
SAVE_VAULT = True
VAULT_NAME = "ff_ippo_rware"
VAULT_UID = None  # None => timestamp
VAULT_SAVE_INTERVAL = 5


def get_learner_fn(
    env: Environment,
    apply_fns: Tuple[ActorApply, CriticApply],
    update_fns: Tuple[optax.TransformUpdateFn, optax.TransformUpdateFn],
    config: DictConfig,
) -> StoreExpLearnerFn[LearnerState]:
    """Get the learner function."""

    # Get apply and update functions for actor and critic networks.
    actor_apply_fn, critic_apply_fn = apply_fns
    actor_update_fn, critic_update_fn = update_fns

    def _update_step(learner_state: LearnerState, _: Any) -> Tuple[LearnerState, Tuple]:
        """A single update of the network.

        This function steps the environment and records the trajectory batch for
        training. It then calculates advantages and targets based on the recorded
        trajectory and updates the actor and critic networks based on the calculated
        losses.

        Args:
            learner_state (NamedTuple):
                - params (Params): The current model parameters.
                - opt_states (OptStates): The current optimizer states.
                - key (PRNGKey): The random number generator state.
                - env_state (State): The environment state.
                - last_timestep (TimeStep): The last timestep in the current trajectory.
            _ (Any): The current metrics info.
        """

        def _env_step(learner_state: LearnerState, _: Any) -> Tuple[LearnerState, PPOTransition]:
            """Step the environment."""
            params, opt_states, key, env_state, last_timestep = learner_state

            # SELECT ACTION
            key, policy_key = jax.random.split(key)
            actor_policy = actor_apply_fn(params.actor_params, last_timestep.observation)
            value = critic_apply_fn(params.critic_params, last_timestep.observation)
            action = actor_policy.sample(seed=policy_key)
            log_prob = actor_policy.log_prob(action)

            # STEP ENVIRONMENT
            env_state, timestep = jax.vmap(env.step, in_axes=(0, 0))(env_state, action)

            # LOG EPISODE METRICS
            done = jax.tree_util.tree_map(
                lambda x: jnp.repeat(x, config.system.num_agents).reshape(config.arch.num_envs, -1),
                timestep.last(),
            )
            info = timestep.extras["episode_metrics"]

            transition = PPOTransition(
                done, action, value, timestep.reward, log_prob, last_timestep.observation, info
            )

            learner_state = LearnerState(params, opt_states, key, env_state, timestep)
            return learner_state, transition

        # STEP ENVIRONMENT FOR ROLLOUT LENGTH
        learner_state, traj_batch = jax.lax.scan(
            _env_step, learner_state, None, config.system.rollout_length
        )

        # CALCULATE ADVANTAGE
        params, opt_states, key, env_state, last_timestep = learner_state
        last_val = critic_apply_fn(params.critic_params, last_timestep.observation)

        def _calculate_gae(
            traj_batch: PPOTransition, last_val: chex.Array
        ) -> Tuple[chex.Array, chex.Array]:
            """Calculate the GAE."""

            def _get_advantages(gae_and_next_value: Tuple, transition: PPOTransition) -> Tuple:
                """Calculate the GAE for a single transition."""
                gae, next_value = gae_and_next_value
                done, value, reward = (
                    transition.done,
                    transition.value,
                    transition.reward,
                )
                gamma = config.system.gamma
                delta = reward + gamma * next_value * (1 - done) - value
                gae = delta + gamma * config.system.gae_lambda * (1 - done) * gae
                return (gae, value), gae

            _, advantages = jax.lax.scan(
                _get_advantages,
                (jnp.zeros_like(last_val), last_val),
                traj_batch,
                reverse=True,
                unroll=16,
            )
            return advantages, advantages + traj_batch.value

        advantages, targets = _calculate_gae(traj_batch, last_val)

        def _update_epoch(update_state: Tuple, _: Any) -> Tuple:
            """Update the network for a single epoch."""

            def _update_minibatch(train_state: Tuple, batch_info: Tuple) -> Tuple:
                """Update the network for a single minibatch."""

                # UNPACK TRAIN STATE AND BATCH INFO
                params, opt_states = train_state
                traj_batch, advantages, targets = batch_info

                def _actor_loss_fn(
                    actor_params: FrozenDict,
                    actor_opt_state: OptState,
                    traj_batch: PPOTransition,
                    gae: chex.Array,
                ) -> Tuple:
                    """Calculate the actor loss."""
                    # RERUN NETWORK
                    actor_policy = actor_apply_fn(actor_params, traj_batch.obs)
                    log_prob = actor_policy.log_prob(traj_batch.action)

                    # CALCULATE ACTOR LOSS
                    ratio = jnp.exp(log_prob - traj_batch.log_prob)
                    gae = (gae - gae.mean()) / (gae.std() + 1e-8)
                    loss_actor1 = ratio * gae
                    loss_actor2 = (
                        jnp.clip(
                            ratio,
                            1.0 - config.system.clip_eps,
                            1.0 + config.system.clip_eps,
                        )
                        * gae
                    )
                    loss_actor = -jnp.minimum(loss_actor1, loss_actor2)
                    loss_actor = loss_actor.mean()
                    entropy = actor_policy.entropy().mean()

                    total_loss_actor = loss_actor - config.system.ent_coef * entropy
                    return total_loss_actor, (loss_actor, entropy)

                def _critic_loss_fn(
                    critic_params: FrozenDict,
                    critic_opt_state: OptState,
                    traj_batch: PPOTransition,
                    targets: chex.Array,
                ) -> Tuple:
                    """Calculate the critic loss."""
                    # RERUN NETWORK
                    value = critic_apply_fn(critic_params, traj_batch.obs)

                    # CALCULATE VALUE LOSS
                    value_pred_clipped = traj_batch.value + (value - traj_batch.value).clip(
                        -config.system.clip_eps, config.system.clip_eps
                    )
                    value_losses = jnp.square(value - targets)
                    value_losses_clipped = jnp.square(value_pred_clipped - targets)
                    value_loss = 0.5 * jnp.maximum(value_losses, value_losses_clipped).mean()

                    critic_total_loss = config.system.vf_coef * value_loss
                    return critic_total_loss, (value_loss)

                # CALCULATE ACTOR LOSS
                actor_grad_fn = jax.value_and_grad(_actor_loss_fn, has_aux=True)
                actor_loss_info, actor_grads = actor_grad_fn(
                    params.actor_params, opt_states.actor_opt_state, traj_batch, advantages
                )

                # CALCULATE CRITIC LOSS
                critic_grad_fn = jax.value_and_grad(_critic_loss_fn, has_aux=True)
                critic_loss_info, critic_grads = critic_grad_fn(
                    params.critic_params, opt_states.critic_opt_state, traj_batch, targets
                )

                # Compute the parallel mean (pmean) over the batch.
                # This calculation is inspired by the Anakin architecture demo notebook.
                # available at https://tinyurl.com/26tdzs5x
                # This pmean could be a regular mean as the batch axis is on the same device.
                actor_grads, actor_loss_info = jax.lax.pmean(
                    (actor_grads, actor_loss_info), axis_name="batch"
                )
                # pmean over devices.
                actor_grads, actor_loss_info = jax.lax.pmean(
                    (actor_grads, actor_loss_info), axis_name="device"
                )

                critic_grads, critic_loss_info = jax.lax.pmean(
                    (critic_grads, critic_loss_info), axis_name="batch"
                )
                # pmean over devices.
                critic_grads, critic_loss_info = jax.lax.pmean(
                    (critic_grads, critic_loss_info), axis_name="device"
                )

                # UPDATE ACTOR PARAMS AND OPTIMISER STATE
                actor_updates, actor_new_opt_state = actor_update_fn(
                    actor_grads, opt_states.actor_opt_state
                )
                actor_new_params = optax.apply_updates(params.actor_params, actor_updates)

                # UPDATE CRITIC PARAMS AND OPTIMISER STATE
                critic_updates, critic_new_opt_state = critic_update_fn(
                    critic_grads, opt_states.critic_opt_state
                )
                critic_new_params = optax.apply_updates(params.critic_params, critic_updates)

                # PACK NEW PARAMS AND OPTIMISER STATE
                new_params = Params(actor_new_params, critic_new_params)
                new_opt_state = OptStates(actor_new_opt_state, critic_new_opt_state)

                # PACK LOSS INFO
                total_loss = actor_loss_info[0] + critic_loss_info[0]
                value_loss = critic_loss_info[1]
                actor_loss = actor_loss_info[1][0]
                entropy = actor_loss_info[1][1]
                loss_info = {
                    "total_loss": total_loss,
                    "value_loss": value_loss,
                    "actor_loss": actor_loss,
                    "entropy": entropy,
                }

                return (new_params, new_opt_state), loss_info

            params, opt_states, traj_batch, advantages, targets, key = update_state
            key, shuffle_key = jax.random.split(key)

            # SHUFFLE MINIBATCHES
            batch_size = config.system.rollout_length * config.arch.num_envs
            permutation = jax.random.permutation(shuffle_key, batch_size)
            batch = (traj_batch, advantages, targets)
            batch = jax.tree_util.tree_map(lambda x: merge_leading_dims(x, 2), batch)
            shuffled_batch = jax.tree_util.tree_map(
                lambda x: jnp.take(x, permutation, axis=0), batch
            )
            minibatches = jax.tree_util.tree_map(
                lambda x: jnp.reshape(x, [config.system.num_minibatches, -1] + list(x.shape[1:])),
                shuffled_batch,
            )

            # UPDATE MINIBATCHES
            (params, opt_states), loss_info = jax.lax.scan(
                _update_minibatch, (params, opt_states), minibatches
            )

            update_state = (params, opt_states, traj_batch, advantages, targets, key)
            return update_state, loss_info

        update_state = (params, opt_states, traj_batch, advantages, targets, key)

        # UPDATE EPOCHS
        update_state, loss_info = jax.lax.scan(
            _update_epoch, update_state, None, config.system.ppo_epochs
        )

        params, opt_states, traj_batch, advantages, targets, key = update_state
        learner_state = LearnerState(params, opt_states, key, env_state, last_timestep)
        metric = traj_batch.info
        return learner_state, (metric, loss_info, traj_batch)

    def learner_fn(
        learner_state: LearnerState,
    ) -> Tuple[ExperimentOutput[LearnerState], PPOTransition]:
        """Learner function.

        This function represents the learner, it updates the network parameters
        by iteratively applying the `_update_step` function for a fixed number of
        updates. The `_update_step` function is vectorized over a batch of inputs.

        Args:
            learner_state (NamedTuple):
                - params (Params): The initial model parameters.
                - opt_states (OptStates): The initial optimizer state.
                - key (chex.PRNGKey): The random number generator state.
                - env_state (LogEnvState): The environment state.
                - timesteps (TimeStep): The initial timestep in the initial trajectory.
        """

        batched_update_step = jax.vmap(_update_step, in_axes=(0, None), axis_name="batch")

        learner_state, (episode_info, loss_info, traj_batch) = jax.lax.scan(
            batched_update_step, learner_state, None, config.system.num_updates_per_eval
        )
        return (
            ExperimentOutput(
                learner_state=learner_state,
                episode_metrics=episode_info,
                train_metrics=loss_info,
            ),
            traj_batch,
        )

    return learner_fn


def learner_setup(
    env: Environment, keys: chex.Array, config: DictConfig
) -> Tuple[StoreExpLearnerFn[LearnerState], Actor, LearnerState]:
    """Initialise learner_fn, network, optimiser, environment and states."""
    # Get available TPU cores.
    n_devices = len(jax.devices())

    # Get number of actions and agents.
    num_actions = int(env.action_spec().num_values[0])
    num_agents = env.action_spec().shape[0]
    config.system.num_agents = num_agents
    config.system.num_actions = num_actions

    # PRNG keys.
    key, key_p = keys

    # Define network and optimiser.
    actor_torso = hydra.utils.instantiate(config.network.actor_network.pre_torso)
    actor_action_head = hydra.utils.instantiate(config.network.action_head, action_dim=num_actions)
    critic_torso = hydra.utils.instantiate(config.network.critic_network.pre_torso)

    actor_network = Actor(torso=actor_torso, action_head=actor_action_head)
    critic_network = Critic(torso=critic_torso)

    actor_optim = optax.chain(
        optax.clip_by_global_norm(config.system.max_grad_norm),
        optax.adam(config.system.actor_lr, eps=1e-5),
    )
    critic_optim = optax.chain(
        optax.clip_by_global_norm(config.system.max_grad_norm),
        optax.adam(config.system.critic_lr, eps=1e-5),
    )

    # Initialise observation: Select only obs for a single agent.
    init_x = env.observation_spec().generate_value()
    init_x = jax.tree_util.tree_map(lambda x: x[0], init_x)
    init_x = jax.tree_util.tree_map(lambda x: x[None, ...], init_x)

    # Initialise actor params and optimiser state.
    actor_params = actor_network.init(key_p, init_x)
    actor_opt_state = actor_optim.init(actor_params)

    # Initialise critic params and optimiser state.
    critic_params = critic_network.init(key_p, init_x)
    critic_opt_state = critic_optim.init(critic_params)

    # Load model from checkpoint if specified.
    if config.logger.checkpointing.load_model:
        loaded_checkpoint = Checkpointer(
            model_name=config.logger.system_name,
            **config.logger.checkpointing.load_args,  # Other checkpoint args
        )
        # Restore the learner state from the checkpoint
        restored_params, _ = loaded_checkpoint.restore_params(
            input_params=Params(actor_params, critic_params)
        )
        # Update the params
        actor_params, critic_params = restored_params.actor_params, restored_params.critic_params

    # Vmap network apply function over number of agents.
    vmapped_actor_network_apply_fn = jax.vmap(
        actor_network.apply,
        in_axes=(None, 1),
        out_axes=(1),
    )
    vmapped_critic_network_apply_fn = jax.vmap(
        critic_network.apply,
        in_axes=(None, 1),
        out_axes=(1),
    )

    # Pack apply and update functions.
    apply_fns = (vmapped_actor_network_apply_fn, vmapped_critic_network_apply_fn)
    update_fns = (actor_optim.update, critic_optim.update)

    # Get batched iterated update and replicate it to pmap it over cores.
    learn = get_learner_fn(env, apply_fns, update_fns, config)
    learn = jax.pmap(learn, axis_name="device")

    # Broadcast params and optimiser state to cores and batch.
    broadcast = lambda x: jnp.broadcast_to(
        x, (n_devices, config.system.update_batch_size) + x.shape
    )

    actor_params = jax.tree_map(broadcast, actor_params)
    actor_opt_state = jax.tree_map(broadcast, actor_opt_state)
    critic_params = jax.tree_map(broadcast, critic_params)
    critic_opt_state = jax.tree_map(broadcast, critic_opt_state)

    # Initialise environment states and timesteps.
    key, *env_keys = jax.random.split(
        key, n_devices * config.system.update_batch_size * config.arch.num_envs + 1
    )
    env_states, timesteps = jax.vmap(env.reset, in_axes=(0))(
        jnp.stack(env_keys),
    )

    # Split keys for each core.
    key, *step_keys = jax.random.split(key, n_devices * config.system.update_batch_size + 1)

    # Add dimension to pmap over.
    reshape_step_keys = lambda x: x.reshape(
        (n_devices, config.system.update_batch_size) + x.shape[1:]
    )
    step_keys = reshape_step_keys(jnp.stack(step_keys))
    reshape_states = lambda x: x.reshape(
        (n_devices, config.system.update_batch_size, config.arch.num_envs) + x.shape[1:]
    )
    env_states = jax.tree_util.tree_map(reshape_states, env_states)
    timesteps = jax.tree_util.tree_map(reshape_states, timesteps)

    params = Params(actor_params, critic_params)
    opt_states = OptStates(actor_opt_state, critic_opt_state)

    init_learner_state = LearnerState(params, opt_states, step_keys, env_states, timesteps)
    return learn, actor_network, init_learner_state


# TODO: fix cognitive complexity
def run_experiment(_config: DictConfig) -> None:  # noqa: CCR001
    """Runs experiment."""
    # Logger setup
    config = copy.deepcopy(_config)
    logger = MavaLogger(config)

    n_devices = len(jax.devices())

    # Create the enviroments for train and eval.
    env, eval_env = make(config=config)

    # PRNG keys.
    key, key_e, key_p = jax.random.split(jax.random.PRNGKey(config.system.seed), num=3)

    # Setup learner.
    learn, actor_network, learner_state = learner_setup(env, (key, key_p), config)

    # Setup evaluator.
    eval_keys = jax.random.split(key_e, n_devices)
    evaluator, absolute_metric_evaluator = make_eval_fns(eval_env, actor_network, config)

    config.system.num_updates_per_eval = config.system.num_updates // config.arch.num_evaluation
    steps_per_rollout = (
        n_devices
        * config.system.num_updates_per_eval
        * config.system.rollout_length
        * config.system.update_batch_size
        * config.arch.num_envs
    )
    # Get total_timesteps
    config.system.total_timesteps = (
        n_devices
        * config.system.num_updates
        * config.system.rollout_length
        * config.system.update_batch_size
        * config.arch.num_envs
    )
    cfg: Dict = OmegaConf.to_container(config, resolve=True)
    cfg["arch"]["devices"] = jax.devices()
    pprint(cfg)

    # Set up checkpointer
    save_checkpoint = config.logger.checkpointing.save_model
    if save_checkpoint:
        checkpointer = Checkpointer(
            metadata=config,  # Save all config as metadata in the checkpoint
            model_name=config.logger.system_name,
            **config.logger.checkpointing.save_args,  # Checkpoint args
        )

    dummy_flashbax_transition = {
        "done": jnp.zeros((config.system.num_agents,), dtype=bool),
        "action": jnp.zeros((config.system.num_agents,), dtype=jnp.int32),
        "reward": jnp.zeros((config.system.num_agents,), dtype=jnp.float32),
        "observation": jnp.zeros(
            (
                config.system.num_agents,
                env.observation_spec().agents_view.shape[1],
            ),
            dtype=jnp.float32,
        ),
        "legal_action_mask": jnp.zeros(
            (
                config.system.num_agents,
                config.system.num_actions,
            ),
            dtype=bool,
        ),
    }

    buffer = fbx.make_flat_buffer(
        max_length=int(5e5),  # Max number of transitions to store
        min_length=int(1),
        sample_batch_size=1,
        add_sequences=True,
        add_batch_size=(
            n_devices
            * config.system.num_updates_per_eval
            * config.system.update_batch_size
            * config.arch.num_envs
        ),
    )
    buffer_state = buffer.init(
        dummy_flashbax_transition,
    )
    buffer_add = jax.jit(buffer.add, donate_argnums=(0))

    # Shape legend:
    # D: Number of devices
    # NU: Number of updates per evaluation
    # UB: Update batch size
    # T: Time steps per rollout
    # NE: Number of environments

    @jax.jit
    def _reshape_experience(experience: Dict[str, chex.Array]) -> Dict[str, chex.Array]:
        """Reshape experience to match buffer."""

        # Swap the T and NE axes (D, NU, UB, T, NE, ...) -> (D, NU, UB, NE, T, ...)
        experience: Dict[str, chex.Array] = jax.tree_map(lambda x: x.swapaxes(3, 4), experience)
        # Merge 4 leading dimensions into 1. (D, NU, UB, NE, T ...) -> (D * NU * UB * NE, T, ...)
        experience: Dict[str, chex.Array] = jax.tree_map(
            lambda x: x.reshape(-1, *x.shape[4:]), experience
        )
        return experience

    # Use vault to record experience
    if SAVE_VAULT:
        vault = Vault(
            vault_name=VAULT_NAME,
            experience_structure=buffer_state.experience,
            vault_uid=VAULT_UID,
            # Metadata must be a python dictionary
            metadata=OmegaConf.to_container(config, resolve=True),
        )

    # Run experiment for a total number of evaluations.
    max_episode_return = jnp.float32(0.0)
    best_params = None
    for eval_step in range(config.arch.num_evaluation):
        # Train.
        start_time = time.time()

        learner_output, experience_to_store = learn(learner_state)

        # Record data into the vault
        if SAVE_VAULT:
            # Pack transition
            flashbax_transition = _reshape_experience(
                {
                    # (D, NU, UB, T, NE, ...)
                    "done": experience_to_store.done,
                    "action": experience_to_store.action,
                    "reward": experience_to_store.reward,
                    "observation": experience_to_store.obs.agents_view,
                    "legal_action_mask": experience_to_store.obs.action_mask,
                }
            )
            # Add to fbx buffer
            buffer_state = buffer_add(buffer_state, flashbax_transition)

            # Save buffer into vault
            if eval_step % VAULT_SAVE_INTERVAL == 0:
                write_length = vault.write(buffer_state)
                print(f"(Wrote {write_length}) Vault index = {vault.vault_index}")

        jax.block_until_ready(learner_output)

        # Log the results of the training.
        elapsed_time = time.time() - start_time
        t = int(steps_per_rollout * (eval_step + 1))
        learner_output.episode_metrics["steps_per_second"] = steps_per_rollout / elapsed_time
        learner_output.episode_metrics["timestep"] = t

        logger.log(learner_output.episode_metrics, t, eval_step, LogEvent.ACT)
        logger.log(learner_output.train_metrics, t, eval_step, LogEvent.TRAIN)

        # Prepare for evaluation.
        start_time = time.time()

        trained_params = unreplicate_batch_dim(learner_state.params.actor_params)
        key_e, *eval_keys = jax.random.split(key_e, n_devices + 1)
        eval_keys = jnp.stack(eval_keys)
        eval_keys = eval_keys.reshape(n_devices, -1)

        # Evaluate.
        evaluator_output = evaluator(trained_params, eval_keys)
        jax.block_until_ready(evaluator_output)

        # Log the results of the evaluation.
        elapsed_time = time.time() - start_time
        episode_return = jnp.mean(evaluator_output.episode_metrics["episode_return"])

        evaluator_output.episode_metrics["steps_per_second"] = steps_per_rollout / elapsed_time
        logger.log(evaluator_output.episode_metrics, t, eval_step, LogEvent.EVAL)

        if save_checkpoint:
            # Save checkpoint of learner state
            checkpointer.save(
                timestep=steps_per_rollout * (eval_step + 1),
                unreplicated_learner_state=unreplicate_n_dims(learner_output.learner_state),
                episode_return=episode_return,
            )

        if config.arch.absolute_metric and max_episode_return <= episode_return:
            best_params = copy.deepcopy(trained_params)
            max_episode_return = episode_return

        # Update runner state to continue training.
        learner_state = learner_output.learner_state

    # Final write to vault for any remaining data
    vault.write(buffer_state)

    # Measure absolute metric.
    if config.arch.absolute_metric:
        start_time = time.time()

        key_e, *eval_keys = jax.random.split(key_e, n_devices + 1)
        eval_keys = jnp.stack(eval_keys)
        eval_keys = eval_keys.reshape(n_devices, -1)

        evaluator_output = absolute_metric_evaluator(best_params, eval_keys)
        jax.block_until_ready(evaluator_output)

        elapsed_time = time.time() - start_time

        t = int(steps_per_rollout * (eval_step + 1))
        evaluator_output.episode_metrics["steps_per_second"] = steps_per_rollout / elapsed_time
        logger.log(evaluator_output.episode_metrics, t, eval_step, LogEvent.ABSOLUTE)

    # Stop logger
    logger.stop()


@hydra.main(config_path="../configs", config_name="default_ff_ippo.yaml", version_base="1.2")
def hydra_entry_point(cfg: DictConfig) -> None:
    """Experiment entry point."""
    # Allow dynamic attributes.
    OmegaConf.set_struct(cfg, False)

    # Run experiment.
    run_experiment(cfg)

    print(f"{Fore.CYAN}{Style.BRIGHT}IPPO experiment completed{Style.RESET_ALL}")


if __name__ == "__main__":
    hydra_entry_point()<|MERGE_RESOLUTION|>--- conflicted
+++ resolved
@@ -36,15 +36,7 @@
 from mava.systems.ppo.types import LearnerState, OptStates, Params, PPOTransition
 from mava.types import ActorApply, CriticApply, ExperimentOutput, MavaState
 from mava.utils.checkpointing import Checkpointer
-<<<<<<< HEAD
-from mava.utils.jax import merge_leading_dims, unreplicate_n_dims
-=======
-from mava.utils.jax import (
-    merge_leading_dims,
-    unreplicate_batch_dim,
-    unreplicate_learner_state,
-)
->>>>>>> 28140a61
+from mava.utils.jax import merge_leading_dims, unreplicate_batch_dim, unreplicate_n_dims
 from mava.utils.logger import LogEvent, MavaLogger
 from mava.utils.make_env import make
 
