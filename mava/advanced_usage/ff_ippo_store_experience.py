# Copyright 2022 InstaDeep Ltd. All rights reserved.
#
# Licensed under the Apache License, Version 2.0 (the "License");
# you may not use this file except in compliance with the License.
# You may obtain a copy of the License at
#
#     http://www.apache.org/licenses/LICENSE-2.0
#
# Unless required by applicable law or agreed to in writing, software
# distributed under the License is distributed on an "AS IS" BASIS,
# WITHOUT WARRANTIES OR CONDITIONS OF ANY KIND, either express or implied.
# See the License for the specific language governing permissions and
# limitations under the License.

import copy
import time
from typing import Any, Callable, Dict, Tuple

import chex
import flashbax as fbx
import hydra
import jax
import jax.numpy as jnp
import optax
from colorama import Fore, Style
from flashbax.vault import Vault
from flax.core.frozen_dict import FrozenDict
from jumanji.env import Environment
from omegaconf import DictConfig, OmegaConf
from optax._src.base import OptState
from rich.pretty import pprint

from mava import networks
from mava.evaluator import evaluator_setup
from mava.logger import Logger
from mava.networks import FeedForwardActor as Actor
from mava.types import (
    ActorApply,
    CriticApply,
    ExperimentOutput,
    LearnerState,
    MavaState,
    OptStates,
    Params,
    PPOTransition,
)
from mava.utils.checkpointing import Checkpointer
from mava.utils.jax import merge_leading_dims, unreplicate_learner_state
from mava.utils.make_env import make

StoreExpLearnerFn = Callable[[MavaState], Tuple[ExperimentOutput[MavaState], PPOTransition]]

# Experimental config
SAVE_VAULT = True
VAULT_NAME = "ff_ippo_rware"
VAULT_UID = None  # None => timestamp
VAULT_SAVE_INTERVAL = 5


def get_learner_fn(
    env: Environment,
    apply_fns: Tuple[ActorApply, CriticApply],
    update_fns: Tuple[optax.TransformUpdateFn, optax.TransformUpdateFn],
    config: DictConfig,
) -> StoreExpLearnerFn[LearnerState]:
    """Get the learner function."""

    # Get apply and update functions for actor and critic networks.
    actor_apply_fn, critic_apply_fn = apply_fns
    actor_update_fn, critic_update_fn = update_fns

    def _update_step(learner_state: LearnerState, _: Any) -> Tuple[LearnerState, Tuple]:
        """A single update of the network.

        This function steps the environment and records the trajectory batch for
        training. It then calculates advantages and targets based on the recorded
        trajectory and updates the actor and critic networks based on the calculated
        losses.

        Args:
            learner_state (NamedTuple):
                - params (Params): The current model parameters.
                - opt_states (OptStates): The current optimizer states.
                - key (PRNGKey): The random number generator state.
                - env_state (State): The environment state.
                - last_timestep (TimeStep): The last timestep in the current trajectory.
            _ (Any): The current metrics info.
        """

        def _env_step(learner_state: LearnerState, _: Any) -> Tuple[LearnerState, PPOTransition]:
            """Step the environment."""
            params, opt_states, key, env_state, last_timestep = learner_state

            # SELECT ACTION
            key, policy_key = jax.random.split(key)
            actor_policy = actor_apply_fn(params.actor_params, last_timestep.observation)
            value = critic_apply_fn(params.critic_params, last_timestep.observation)
            action = actor_policy.sample(seed=policy_key)
            log_prob = actor_policy.log_prob(action)

            # STEP ENVIRONMENT
            env_state, timestep = jax.vmap(env.step, in_axes=(0, 0))(env_state, action)

            # LOG EPISODE METRICS
            done = jax.tree_util.tree_map(
                lambda x: jnp.repeat(x, config.system.num_agents).reshape(config.arch.num_envs, -1),
                timestep.last(),
            )
            info = {
                "episode_return": env_state.episode_return_info,
                "episode_length": env_state.episode_length_info,
            }

            transition = PPOTransition(
                done, action, value, timestep.reward, log_prob, last_timestep.observation, info
            )

            learner_state = LearnerState(params, opt_states, key, env_state, timestep)
            return learner_state, transition

        # STEP ENVIRONMENT FOR ROLLOUT LENGTH
        learner_state, traj_batch = jax.lax.scan(
            _env_step, learner_state, None, config.system.rollout_length
        )

        # CALCULATE ADVANTAGE
        params, opt_states, key, env_state, last_timestep = learner_state
        last_val = critic_apply_fn(params.critic_params, last_timestep.observation)

        def _calculate_gae(
            traj_batch: PPOTransition, last_val: chex.Array
        ) -> Tuple[chex.Array, chex.Array]:
            """Calculate the GAE."""

            def _get_advantages(gae_and_next_value: Tuple, transition: PPOTransition) -> Tuple:
                """Calculate the GAE for a single transition."""
                gae, next_value = gae_and_next_value
                done, value, reward = (
                    transition.done,
                    transition.value,
                    transition.reward,
                )
                gamma = config.system.gamma
                delta = reward + gamma * next_value * (1 - done) - value
                gae = delta + gamma * config.system.gae_lambda * (1 - done) * gae
                return (gae, value), gae

            _, advantages = jax.lax.scan(
                _get_advantages,
                (jnp.zeros_like(last_val), last_val),
                traj_batch,
                reverse=True,
                unroll=16,
            )
            return advantages, advantages + traj_batch.value

        advantages, targets = _calculate_gae(traj_batch, last_val)

        def _update_epoch(update_state: Tuple, _: Any) -> Tuple:
            """Update the network for a single epoch."""

            def _update_minibatch(train_state: Tuple, batch_info: Tuple) -> Tuple:
                """Update the network for a single minibatch."""

                # UNPACK TRAIN STATE AND BATCH INFO
                params, opt_states = train_state
                traj_batch, advantages, targets = batch_info

                def _actor_loss_fn(
                    actor_params: FrozenDict,
                    actor_opt_state: OptState,
                    traj_batch: PPOTransition,
                    gae: chex.Array,
                ) -> Tuple:
                    """Calculate the actor loss."""
                    # RERUN NETWORK
                    actor_policy = actor_apply_fn(actor_params, traj_batch.obs)
                    log_prob = actor_policy.log_prob(traj_batch.action)

                    # CALCULATE ACTOR LOSS
                    ratio = jnp.exp(log_prob - traj_batch.log_prob)
                    gae = (gae - gae.mean()) / (gae.std() + 1e-8)
                    loss_actor1 = ratio * gae
                    loss_actor2 = (
                        jnp.clip(
                            ratio,
                            1.0 - config.system.clip_eps,
                            1.0 + config.system.clip_eps,
                        )
                        * gae
                    )
                    loss_actor = -jnp.minimum(loss_actor1, loss_actor2)
                    loss_actor = loss_actor.mean()
                    entropy = actor_policy.entropy().mean()

                    total_loss_actor = loss_actor - config.system.ent_coef * entropy
                    return total_loss_actor, (loss_actor, entropy)

                def _critic_loss_fn(
                    critic_params: FrozenDict,
                    critic_opt_state: OptState,
                    traj_batch: PPOTransition,
                    targets: chex.Array,
                ) -> Tuple:
                    """Calculate the critic loss."""
                    # RERUN NETWORK
                    value = critic_apply_fn(critic_params, traj_batch.obs)

                    # CALCULATE VALUE LOSS
                    value_pred_clipped = traj_batch.value + (value - traj_batch.value).clip(
                        -config.system.clip_eps, config.system.clip_eps
                    )
                    value_losses = jnp.square(value - targets)
                    value_losses_clipped = jnp.square(value_pred_clipped - targets)
                    value_loss = 0.5 * jnp.maximum(value_losses, value_losses_clipped).mean()

                    critic_total_loss = config.system.vf_coef * value_loss
                    return critic_total_loss, (value_loss)

                # CALCULATE ACTOR LOSS
                actor_grad_fn = jax.value_and_grad(_actor_loss_fn, has_aux=True)
                actor_loss_info, actor_grads = actor_grad_fn(
                    params.actor_params, opt_states.actor_opt_state, traj_batch, advantages
                )

                # CALCULATE CRITIC LOSS
                critic_grad_fn = jax.value_and_grad(_critic_loss_fn, has_aux=True)
                critic_loss_info, critic_grads = critic_grad_fn(
                    params.critic_params, opt_states.critic_opt_state, traj_batch, targets
                )

                # Compute the parallel mean (pmean) over the batch.
                # This calculation is inspired by the Anakin architecture demo notebook.
                # available at https://tinyurl.com/26tdzs5x
                # This pmean could be a regular mean as the batch axis is on the same device.
                actor_grads, actor_loss_info = jax.lax.pmean(
                    (actor_grads, actor_loss_info), axis_name="batch"
                )
                # pmean over devices.
                actor_grads, actor_loss_info = jax.lax.pmean(
                    (actor_grads, actor_loss_info), axis_name="device"
                )

                critic_grads, critic_loss_info = jax.lax.pmean(
                    (critic_grads, critic_loss_info), axis_name="batch"
                )
                # pmean over devices.
                critic_grads, critic_loss_info = jax.lax.pmean(
                    (critic_grads, critic_loss_info), axis_name="device"
                )

                # UPDATE ACTOR PARAMS AND OPTIMISER STATE
                actor_updates, actor_new_opt_state = actor_update_fn(
                    actor_grads, opt_states.actor_opt_state
                )
                actor_new_params = optax.apply_updates(params.actor_params, actor_updates)

                # UPDATE CRITIC PARAMS AND OPTIMISER STATE
                critic_updates, critic_new_opt_state = critic_update_fn(
                    critic_grads, opt_states.critic_opt_state
                )
                critic_new_params = optax.apply_updates(params.critic_params, critic_updates)

                # PACK NEW PARAMS AND OPTIMISER STATE
                new_params = Params(actor_new_params, critic_new_params)
                new_opt_state = OptStates(actor_new_opt_state, critic_new_opt_state)

                # PACK LOSS INFO
                total_loss = actor_loss_info[0] + critic_loss_info[0]
                value_loss = critic_loss_info[1]
                actor_loss = actor_loss_info[1][0]
                entropy = actor_loss_info[1][1]
                loss_info = (
                    total_loss,
                    (value_loss, actor_loss, entropy),
                )

                return (new_params, new_opt_state), loss_info

            params, opt_states, traj_batch, advantages, targets, key = update_state
            key, shuffle_key = jax.random.split(key)

            # SHUFFLE MINIBATCHES
            batch_size = config.system.rollout_length * config.arch.num_envs
            permutation = jax.random.permutation(shuffle_key, batch_size)
            batch = (traj_batch, advantages, targets)
            batch = jax.tree_util.tree_map(lambda x: merge_leading_dims(x, 2), batch)
            shuffled_batch = jax.tree_util.tree_map(
                lambda x: jnp.take(x, permutation, axis=0), batch
            )
            minibatches = jax.tree_util.tree_map(
                lambda x: jnp.reshape(x, [config.system.num_minibatches, -1] + list(x.shape[1:])),
                shuffled_batch,
            )

            # UPDATE MINIBATCHES
            (params, opt_states), loss_info = jax.lax.scan(
                _update_minibatch, (params, opt_states), minibatches
            )

            update_state = (params, opt_states, traj_batch, advantages, targets, key)
            return update_state, loss_info

        update_state = (params, opt_states, traj_batch, advantages, targets, key)

        # UPDATE EPOCHS
        update_state, loss_info = jax.lax.scan(
            _update_epoch, update_state, None, config.system.ppo_epochs
        )

        params, opt_states, traj_batch, advantages, targets, key = update_state
        learner_state = LearnerState(params, opt_states, key, env_state, last_timestep)
        metric = traj_batch.info
        return learner_state, (metric, loss_info, traj_batch)

    def learner_fn(
        learner_state: LearnerState,
    ) -> Tuple[ExperimentOutput[LearnerState], PPOTransition]:
        """Learner function.

        This function represents the learner, it updates the network parameters
        by iteratively applying the `_update_step` function for a fixed number of
        updates. The `_update_step` function is vectorized over a batch of inputs.

        Args:
            learner_state (NamedTuple):
                - params (Params): The initial model parameters.
                - opt_states (OptStates): The initial optimizer state.
                - key (chex.PRNGKey): The random number generator state.
                - env_state (LogEnvState): The environment state.
                - timesteps (TimeStep): The initial timestep in the initial trajectory.
        """

        batched_update_step = jax.vmap(_update_step, in_axes=(0, None), axis_name="batch")

        learner_state, (metric, loss_info, traj_batch) = jax.lax.scan(
            batched_update_step, learner_state, None, config.arch.num_updates_per_eval
        )
        total_loss, (value_loss, loss_actor, entropy) = loss_info
        return (
            ExperimentOutput(
                learner_state=learner_state,
                episodes_info=metric,
                total_loss=total_loss,
                value_loss=value_loss,
                loss_actor=loss_actor,
                entropy=entropy,
            ),
            traj_batch,
        )

    return learner_fn


def learner_setup(
    env: Environment, keys: chex.Array, config: DictConfig
) -> Tuple[StoreExpLearnerFn[LearnerState], Actor, LearnerState]:
    """Initialise learner_fn, network, optimiser, environment and states."""
    # Get available TPU cores.
    n_devices = len(jax.devices())

    # Get number of actions and agents.
    num_actions = int(env.action_spec().num_values[0])
    num_agents = env.action_spec().shape[0]
    config.system.num_agents = num_agents
    config.system.num_actions = num_actions

    # PRNG keys.
    key, key_p = keys

    # Define network and optimiser.
    actor_network, critic_network = networks.make(
        config=config, network="feedforward", centralised_critic=False
    )
    actor_optim = optax.chain(
        optax.clip_by_global_norm(config.system.max_grad_norm),
        optax.adam(config.system.actor_lr, eps=1e-5),
    )
    critic_optim = optax.chain(
        optax.clip_by_global_norm(config.system.max_grad_norm),
        optax.adam(config.system.critic_lr, eps=1e-5),
    )

    # Initialise observation: Select only obs for a single agent.
    init_x = env.observation_spec().generate_value()
    init_x = jax.tree_util.tree_map(lambda x: x[0], init_x)
    init_x = jax.tree_util.tree_map(lambda x: x[None, ...], init_x)

    # Initialise actor params and optimiser state.
    actor_params = actor_network.init(key_p, init_x)
    actor_opt_state = actor_optim.init(actor_params)

    # Initialise critic params and optimiser state.
    critic_params = critic_network.init(key_p, init_x)
    critic_opt_state = critic_optim.init(critic_params)

    # Load model from checkpoint if specified.
    if config.logger.checkpointing.load_model:
        loaded_checkpoint = Checkpointer(
            model_name=config.logger.system_name,
            **config.logger.checkpointing.load_args,  # Other checkpoint args
        )
        # Restore the learner state from the checkpoint
        restored_params, _ = loaded_checkpoint.restore_params(
            input_params=Params(actor_params, critic_params)
        )
        # Update the params
        actor_params, critic_params = restored_params.actor_params, restored_params.critic_params

    # Vmap network apply function over number of agents.
    vmapped_actor_network_apply_fn = jax.vmap(
        actor_network.apply,
        in_axes=(None, 1),
        out_axes=(1),
    )
    vmapped_critic_network_apply_fn = jax.vmap(
        critic_network.apply,
        in_axes=(None, 1),
        out_axes=(1),
    )

    # Pack apply and update functions.
    apply_fns = (vmapped_actor_network_apply_fn, vmapped_critic_network_apply_fn)
    update_fns = (actor_optim.update, critic_optim.update)

    # Get batched iterated update and replicate it to pmap it over cores.
    learn = get_learner_fn(env, apply_fns, update_fns, config)
    learn = jax.pmap(learn, axis_name="device")

    # Broadcast params and optimiser state to cores and batch.
    broadcast = lambda x: jnp.broadcast_to(
        x, (n_devices, config.system.update_batch_size) + x.shape
    )

    actor_params = jax.tree_map(broadcast, actor_params)
    actor_opt_state = jax.tree_map(broadcast, actor_opt_state)
    critic_params = jax.tree_map(broadcast, critic_params)
    critic_opt_state = jax.tree_map(broadcast, critic_opt_state)

    # Initialise environment states and timesteps.
    key, *env_keys = jax.random.split(
        key, n_devices * config.system.update_batch_size * config.arch.num_envs + 1
    )
    env_states, timesteps = jax.vmap(env.reset, in_axes=(0))(
        jnp.stack(env_keys),
    )

    # Split keys for each core.
    key, *step_keys = jax.random.split(key, n_devices * config.system.update_batch_size + 1)

    # Add dimension to pmap over.
    reshape_step_keys = lambda x: x.reshape(
        (n_devices, config.system.update_batch_size) + x.shape[1:]
    )
    step_keys = reshape_step_keys(jnp.stack(step_keys))
    reshape_states = lambda x: x.reshape(
        (n_devices, config.system.update_batch_size, config.arch.num_envs) + x.shape[1:]
    )
    env_states = jax.tree_util.tree_map(reshape_states, env_states)
    timesteps = jax.tree_util.tree_map(reshape_states, timesteps)

    params = Params(actor_params, critic_params)
    opt_states = OptStates(actor_opt_state, critic_opt_state)

    init_learner_state = LearnerState(params, opt_states, step_keys, env_states, timesteps)
    return learn, actor_network, init_learner_state


# TODO: fix cognitive complexity
def run_experiment(_config: DictConfig) -> None:  # noqa: CCR001
    """Runs experiment."""
    # Logger setup
    config = copy.deepcopy(_config)
    logger = Logger(config)

    # Create the enviroments for train and eval.
    env, eval_env = make(config=config)

    # PRNG keys.
    key, key_e, key_p = jax.random.split(jax.random.PRNGKey(config.arch.seed), num=3)

    # Setup learner.
    learn, actor_network, learner_state = learner_setup(env, (key, key_p), config)

    # Setup evaluator.
    evaluator, absolute_metric_evaluator, (trained_params, eval_keys) = evaluator_setup(
        eval_env=eval_env,
        key_e=key_e,
        network=actor_network,
        params=learner_state.params.actor_params,
        config=config,
    )

    # Calculate total timesteps.
    n_devices = len(jax.devices())

    config.arch.num_updates_per_eval = config.arch.num_updates // config.arch.num_evaluation
    steps_per_rollout = (
        n_devices
        * config.arch.num_updates_per_eval
        * config.system.rollout_length
        * config.system.update_batch_size
        * config.arch.num_envs
    )
    # Get total_timesteps
    config.arch.total_timesteps = (
        n_devices
        * config.arch.num_updates
        * config.system.rollout_length
        * config.system.update_batch_size
        * config.arch.num_envs
    )
    cfg: Dict = OmegaConf.to_container(config, resolve=True)
    cfg["arch"]["devices"] = jax.devices()
    pprint(cfg)

    # Set up checkpointer
    save_checkpoint = config.checkpointing.save_model
    if save_checkpoint:
        checkpointer = Checkpointer(
            metadata=config,  # Save all config as metadata in the checkpoint
            model_name=config.system.system_name,
            **config.checkpointing.save_args,  # Checkpoint args
        )

<<<<<<< HEAD
    if config.checkpointing.load_model:
        loaded_checkpoint = Checkpointer(
            model_name=config.system.system_name,
            **config.checkpointing.load_args,  # Other checkpoint args
        )
        # Restore the learner state from the checkpoint
        learner_state_reloaded = loaded_checkpoint.restore_learner_state(
            unreplicated_input_learner_state=jax_utils.unreplicate(learner_state)
        )
        # Overwrite learner state with reloaded state, and replicate across devices.
        learner_state = jax.device_put_replicated(learner_state_reloaded, jax.devices())

=======
>>>>>>> 6fc5dc03
    dummy_flashbax_transition = {
        "done": jnp.zeros((config.system.num_agents,), dtype=bool),
        "action": jnp.zeros((config.system.num_agents,), dtype=jnp.int32),
        "reward": jnp.zeros((config.system.num_agents,), dtype=jnp.float32),
        "observation": jnp.zeros(
            (
                config.system.num_agents,
                env.observation_spec().agents_view.shape[1],
            ),
            dtype=jnp.float32,
        ),
        "legal_action_mask": jnp.zeros(
            (
                config.system.num_agents,
                config.system.num_actions,
            ),
            dtype=bool,
        ),
    }

    buffer = fbx.make_flat_buffer(
        max_length=int(5e5),  # Max number of transitions to store
        min_length=int(1),
        sample_batch_size=1,
        add_sequences=True,
        add_batch_size=(
            n_devices
            * config.arch.num_updates_per_eval
            * config.system.update_batch_size
            * config.arch.num_envs
        ),
    )
    buffer_state = buffer.init(
        dummy_flashbax_transition,
    )
    buffer_add = jax.jit(buffer.add, donate_argnums=(0))

    # Shape legend:
    # D: Number of devices
    # NU: Number of updates per evaluation
    # UB: Update batch size
    # T: Time steps per rollout
    # NE: Number of environments

    @jax.jit
    def _reshape_experience(experience: Dict[str, chex.Array]) -> Dict[str, chex.Array]:
        """Reshape experience to match buffer."""

        # Swap the T and NE axes (D, NU, UB, T, NE, ...) -> (D, NU, UB, NE, T, ...)
        experience: Dict[str, chex.Array] = jax.tree_map(lambda x: x.swapaxes(3, 4), experience)
        # Merge 4 leading dimensions into 1. (D, NU, UB, NE, T ...) -> (D * NU * UB * NE, T, ...)
        experience: Dict[str, chex.Array] = jax.tree_map(
            lambda x: x.reshape(-1, *x.shape[4:]), experience
        )
        return experience

    # Use vault to record experience
    if SAVE_VAULT:
        vault = Vault(
            vault_name=VAULT_NAME,
            experience_structure=buffer_state.experience,
            vault_uid=VAULT_UID,
            # Metadata must be a python dictionary
            metadata=OmegaConf.to_container(config, resolve=True),
        )

    # Run experiment for a total number of evaluations.
    max_episode_return = jnp.float32(0.0)
    best_params = None
    for i in range(config.arch.num_evaluation):
        # Train.
        start_time = time.time()

        learner_output, experience_to_store = learn(learner_state)

        # Record data into the vault
        if SAVE_VAULT:
            # Pack transition
            flashbax_transition = _reshape_experience(
                {
                    # (D, NU, UB, T, NE, ...)
                    "done": experience_to_store.done,
                    "action": experience_to_store.action,
                    "reward": experience_to_store.reward,
                    "observation": experience_to_store.obs.agents_view,
                    "legal_action_mask": experience_to_store.obs.action_mask,
                }
            )
            # Add to fbx buffer
            buffer_state = buffer_add(buffer_state, flashbax_transition)

            # Save buffer into vault
            if i % VAULT_SAVE_INTERVAL == 0:
                write_length = vault.write(buffer_state)
                print(f"(Wrote {write_length}) Vault index = {vault.vault_index}")

        jax.block_until_ready(learner_output)

        # Log the results of the training.
        elapsed_time = time.time() - start_time
        learner_output.episodes_info["steps_per_second"] = steps_per_rollout / elapsed_time
        logger.log_trainer_metrics(
            experiment_output=learner_output, t_env=steps_per_rollout * (i + 1)
        )

        # Prepare for evaluation.
        start_time = time.time()
        trained_params = jax.tree_util.tree_map(
            lambda x: x[:, 0, ...],
            learner_output.learner_state.params.actor_params,  # Select only actor params
        )
        key_e, *eval_keys = jax.random.split(key_e, n_devices + 1)
        eval_keys = jnp.stack(eval_keys)
        eval_keys = eval_keys.reshape(n_devices, -1)

        # Evaluate.
        evaluator_output = evaluator(trained_params, eval_keys)
        jax.block_until_ready(evaluator_output)

        # Log the results of the evaluation.
        elapsed_time = time.time() - start_time
        evaluator_output.episodes_info["steps_per_second"] = steps_per_rollout / elapsed_time
        episode_return = logger.log_eval_metrics(
            metrics=evaluator_output.episodes_info,
            t_env=steps_per_rollout * (i + 1),
            eval_step=i,
        )

        if save_checkpoint:
            # Save checkpoint of learner state
            checkpointer.save(
                timestep=steps_per_rollout * (i + 1),
                unreplicated_learner_state=unreplicate_learner_state(learner_output.learner_state),
                episode_return=episode_return,
            )

        if config.arch.absolute_metric and max_episode_return <= episode_return:
            best_params = copy.deepcopy(trained_params)
            max_episode_return = episode_return

        # Update runner state to continue training.
        learner_state = learner_output.learner_state

    # Final write to vault for any remaining data
    vault.write(buffer_state)

    # Measure absolute metric.
    if config.arch.absolute_metric:
        start_time = time.time()

        key_e, *eval_keys = jax.random.split(key_e, n_devices + 1)
        eval_keys = jnp.stack(eval_keys)
        eval_keys = eval_keys.reshape(n_devices, -1)

        evaluator_output = absolute_metric_evaluator(best_params, eval_keys)
        jax.block_until_ready(evaluator_output)

        elapsed_time = time.time() - start_time
        evaluator_output.episodes_info["steps_per_second"] = steps_per_rollout / elapsed_time
        logger.log_eval_metrics(
            metrics=evaluator_output.episodes_info,
            t_env=steps_per_rollout * (i + 1),
            absolute_metric=True,
        )

    # Stop logger
    logger.stop()


@hydra.main(config_path="../configs", config_name="default_ff_ippo.yaml", version_base="1.2")
def hydra_entry_point(cfg: DictConfig) -> None:
    """Experiment entry point."""
    # Allow dynamic attributes.
    OmegaConf.set_struct(cfg, False)

<<<<<<< HEAD
    # Load and merge the system and network config files with the original one
    system_config_path = f"{hydra.utils.get_original_cwd()}/mava/configs/system/ff_ippo.yaml"
    system_config = OmegaConf.load(system_config_path)
    cfg.system = OmegaConf.merge(cfg.system, system_config)

    network_config_path = (
        f"{hydra.utils.get_original_cwd()}/mava/configs/network/{cfg.system.network_name}.yaml"
    )
    network_config = OmegaConf.load(network_config_path)
    cfg["network"] = network_config

=======
>>>>>>> 6fc5dc03
    # Run experiment.
    run_experiment(cfg)

    print(f"{Fore.CYAN}{Style.BRIGHT}IPPO experiment completed{Style.RESET_ALL}")


if __name__ == "__main__":
    hydra_entry_point()<|MERGE_RESOLUTION|>--- conflicted
+++ resolved
@@ -32,7 +32,6 @@
 
 from mava import networks
 from mava.evaluator import evaluator_setup
-from mava.logger import Logger
 from mava.networks import FeedForwardActor as Actor
 from mava.types import (
     ActorApply,
@@ -46,6 +45,7 @@
 )
 from mava.utils.checkpointing import Checkpointer
 from mava.utils.jax import merge_leading_dims, unreplicate_learner_state
+from mava.utils.logger import LogEvent, MavaLogger
 from mava.utils.make_env import make
 
 StoreExpLearnerFn = Callable[[MavaState], Tuple[ExperimentOutput[MavaState], PPOTransition]]
@@ -120,7 +120,7 @@
 
         # STEP ENVIRONMENT FOR ROLLOUT LENGTH
         learner_state, traj_batch = jax.lax.scan(
-            _env_step, learner_state, None, config.system.rollout_length
+            _env_step, learner_state, None, config.arch.rollout_length
         )
 
         # CALCULATE ADVANTAGE
@@ -270,10 +270,12 @@
                 value_loss = critic_loss_info[1]
                 actor_loss = actor_loss_info[1][0]
                 entropy = actor_loss_info[1][1]
-                loss_info = (
-                    total_loss,
-                    (value_loss, actor_loss, entropy),
-                )
+                loss_info = {
+                    "total_loss": total_loss,
+                    "value_loss": value_loss,
+                    "actor_loss": actor_loss,
+                    "entropy": entropy,
+                }
 
                 return (new_params, new_opt_state), loss_info
 
@@ -281,7 +283,7 @@
             key, shuffle_key = jax.random.split(key)
 
             # SHUFFLE MINIBATCHES
-            batch_size = config.system.rollout_length * config.arch.num_envs
+            batch_size = config.arch.rollout_length * config.arch.num_envs
             permutation = jax.random.permutation(shuffle_key, batch_size)
             batch = (traj_batch, advantages, targets)
             batch = jax.tree_util.tree_map(lambda x: merge_leading_dims(x, 2), batch)
@@ -333,18 +335,14 @@
 
         batched_update_step = jax.vmap(_update_step, in_axes=(0, None), axis_name="batch")
 
-        learner_state, (metric, loss_info, traj_batch) = jax.lax.scan(
+        learner_state, (episode_info, loss_info, traj_batch) = jax.lax.scan(
             batched_update_step, learner_state, None, config.arch.num_updates_per_eval
         )
-        total_loss, (value_loss, loss_actor, entropy) = loss_info
         return (
             ExperimentOutput(
                 learner_state=learner_state,
-                episodes_info=metric,
-                total_loss=total_loss,
-                value_loss=value_loss,
-                loss_actor=loss_actor,
-                entropy=entropy,
+                episode_metrics=episode_info,
+                train_metrics=loss_info,
             ),
             traj_batch,
         )
@@ -395,10 +393,10 @@
     critic_opt_state = critic_optim.init(critic_params)
 
     # Load model from checkpoint if specified.
-    if config.logger.checkpointing.load_model:
+    if config.checkpointing.load_model:
         loaded_checkpoint = Checkpointer(
-            model_name=config.logger.system_name,
-            **config.logger.checkpointing.load_args,  # Other checkpoint args
+            model_name=config.system.system_name,
+            **config.checkpointing.load_args,  # Other checkpoint args
         )
         # Restore the learner state from the checkpoint
         restored_params, _ = loaded_checkpoint.restore_params(
@@ -471,7 +469,7 @@
     """Runs experiment."""
     # Logger setup
     config = copy.deepcopy(_config)
-    logger = Logger(config)
+    logger = MavaLogger(config)
 
     # Create the enviroments for train and eval.
     env, eval_env = make(config=config)
@@ -498,7 +496,7 @@
     steps_per_rollout = (
         n_devices
         * config.arch.num_updates_per_eval
-        * config.system.rollout_length
+        * config.arch.rollout_length
         * config.system.update_batch_size
         * config.arch.num_envs
     )
@@ -506,7 +504,7 @@
     config.arch.total_timesteps = (
         n_devices
         * config.arch.num_updates
-        * config.system.rollout_length
+        * config.arch.rollout_length
         * config.system.update_batch_size
         * config.arch.num_envs
     )
@@ -523,21 +521,6 @@
             **config.checkpointing.save_args,  # Checkpoint args
         )
 
-<<<<<<< HEAD
-    if config.checkpointing.load_model:
-        loaded_checkpoint = Checkpointer(
-            model_name=config.system.system_name,
-            **config.checkpointing.load_args,  # Other checkpoint args
-        )
-        # Restore the learner state from the checkpoint
-        learner_state_reloaded = loaded_checkpoint.restore_learner_state(
-            unreplicated_input_learner_state=jax_utils.unreplicate(learner_state)
-        )
-        # Overwrite learner state with reloaded state, and replicate across devices.
-        learner_state = jax.device_put_replicated(learner_state_reloaded, jax.devices())
-
-=======
->>>>>>> 6fc5dc03
     dummy_flashbax_transition = {
         "done": jnp.zeros((config.system.num_agents,), dtype=bool),
         "action": jnp.zeros((config.system.num_agents,), dtype=jnp.int32),
@@ -607,7 +590,7 @@
     # Run experiment for a total number of evaluations.
     max_episode_return = jnp.float32(0.0)
     best_params = None
-    for i in range(config.arch.num_evaluation):
+    for eval_step in range(config.arch.num_evaluation):
         # Train.
         start_time = time.time()
 
@@ -630,7 +613,7 @@
             buffer_state = buffer_add(buffer_state, flashbax_transition)
 
             # Save buffer into vault
-            if i % VAULT_SAVE_INTERVAL == 0:
+            if eval_step % VAULT_SAVE_INTERVAL == 0:
                 write_length = vault.write(buffer_state)
                 print(f"(Wrote {write_length}) Vault index = {vault.vault_index}")
 
@@ -638,10 +621,12 @@
 
         # Log the results of the training.
         elapsed_time = time.time() - start_time
-        learner_output.episodes_info["steps_per_second"] = steps_per_rollout / elapsed_time
-        logger.log_trainer_metrics(
-            experiment_output=learner_output, t_env=steps_per_rollout * (i + 1)
-        )
+        t = steps_per_rollout * (eval_step + 1)
+        learner_output.episode_metrics["steps_per_second"] = steps_per_rollout / elapsed_time
+        learner_output.episode_metrics["timestep"] = t
+
+        logger.log(learner_output.episode_metrics, t, eval_step, LogEvent.ACT)
+        logger.log(learner_output.train_metrics, t, eval_step, LogEvent.TRAIN)
 
         # Prepare for evaluation.
         start_time = time.time()
@@ -659,17 +644,15 @@
 
         # Log the results of the evaluation.
         elapsed_time = time.time() - start_time
-        evaluator_output.episodes_info["steps_per_second"] = steps_per_rollout / elapsed_time
-        episode_return = logger.log_eval_metrics(
-            metrics=evaluator_output.episodes_info,
-            t_env=steps_per_rollout * (i + 1),
-            eval_step=i,
-        )
+        episode_return = jnp.mean(evaluator_output.episode_metrics["episode_return"])
+
+        evaluator_output.episode_metrics["steps_per_second"] = steps_per_rollout / elapsed_time
+        logger.log(evaluator_output.episode_metrics, t, eval_step, LogEvent.EVAL)
 
         if save_checkpoint:
             # Save checkpoint of learner state
             checkpointer.save(
-                timestep=steps_per_rollout * (i + 1),
+                timestep=steps_per_rollout * (eval_step + 1),
                 unreplicated_learner_state=unreplicate_learner_state(learner_output.learner_state),
                 episode_return=episode_return,
             )
@@ -696,37 +679,21 @@
         jax.block_until_ready(evaluator_output)
 
         elapsed_time = time.time() - start_time
-        evaluator_output.episodes_info["steps_per_second"] = steps_per_rollout / elapsed_time
-        logger.log_eval_metrics(
-            metrics=evaluator_output.episodes_info,
-            t_env=steps_per_rollout * (i + 1),
-            absolute_metric=True,
-        )
+
+        t = steps_per_rollout * (eval_step + 1)
+        evaluator_output.episode_metrics["steps_per_second"] = steps_per_rollout / elapsed_time
+        logger.log(evaluator_output.episode_metrics, t, eval_step, LogEvent.ABSOLUTE)
 
     # Stop logger
     logger.stop()
 
 
-@hydra.main(config_path="../configs", config_name="default_ff_ippo.yaml", version_base="1.2")
+@hydra.main(config_path="../configs", config_name="defaults.yaml", version_base="1.2")
 def hydra_entry_point(cfg: DictConfig) -> None:
     """Experiment entry point."""
     # Allow dynamic attributes.
     OmegaConf.set_struct(cfg, False)
 
-<<<<<<< HEAD
-    # Load and merge the system and network config files with the original one
-    system_config_path = f"{hydra.utils.get_original_cwd()}/mava/configs/system/ff_ippo.yaml"
-    system_config = OmegaConf.load(system_config_path)
-    cfg.system = OmegaConf.merge(cfg.system, system_config)
-
-    network_config_path = (
-        f"{hydra.utils.get_original_cwd()}/mava/configs/network/{cfg.system.network_name}.yaml"
-    )
-    network_config = OmegaConf.load(network_config_path)
-    cfg["network"] = network_config
-
-=======
->>>>>>> 6fc5dc03
     # Run experiment.
     run_experiment(cfg)
 
