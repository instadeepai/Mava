--- conflicted
+++ resolved
@@ -338,11 +338,7 @@
 
             # SHUFFLE MINIBATCHES
             batch_size = config.system.rollout_length * config.arch.num_envs
-<<<<<<< HEAD
-            permutation = jax.random.permutation(shuffle_rng, batch_size)
-=======
             permutation = jax.random.permutation(shuffle_key, batch_size)
->>>>>>> 6589e0a5
             batch = (traj_batch, advantages, targets)
             batch = jax.tree_util.tree_map(lambda x: merge_leading_dims(x, 2), batch)
             shuffled_batch = jax.tree_util.tree_map(
@@ -413,11 +409,7 @@
 
 
 def learner_setup(
-<<<<<<< HEAD
-    env: Environment, rngs: chex.Array, config: DictConfig
-=======
     env: Environment, keys: chex.Array, config: DictConfig
->>>>>>> 6589e0a5
 ) -> Tuple[StoreExpLearnerFn[LearnerState], Actor, LearnerState]:
     """Initialise learner_fn, network, optimiser, environment and states."""
     # Get available TPU cores.
@@ -488,31 +480,18 @@
     critic_opt_state = jax.tree_map(broadcast, critic_opt_state)
 
     # Initialise environment states and timesteps.
-<<<<<<< HEAD
-    rng, *env_rngs = jax.random.split(
-        rng, n_devices * config.system.update_batch_size * config.arch.num_envs + 1
-=======
     key, *env_keys = jax.random.split(
         key, n_devices * config.system.update_batch_size * config.arch.num_envs + 1
->>>>>>> 6589e0a5
     )
     env_states, timesteps = jax.vmap(env.reset, in_axes=(0))(
         jnp.stack(env_keys),
     )
 
-<<<<<<< HEAD
-    # Split rngs for each core.
-    rng, *step_rngs = jax.random.split(rng, n_devices * config.system.update_batch_size + 1)
-
-    # Add dimension to pmap over.
-    reshape_step_rngs = lambda x: x.reshape(
-=======
     # Split keys for each core.
     key, *step_keys = jax.random.split(key, n_devices * config.system.update_batch_size + 1)
 
     # Add dimension to pmap over.
     reshape_step_keys = lambda x: x.reshape(
->>>>>>> 6589e0a5
         (n_devices, config.system.update_batch_size) + x.shape[1:]
     )
     step_keys = reshape_step_keys(jnp.stack(step_keys))
@@ -540,11 +519,7 @@
     env, eval_env = make(config=config)
 
     # PRNG keys.
-<<<<<<< HEAD
-    rng, rng_e, rng_p = jax.random.split(jax.random.PRNGKey(config.system.seed), num=3)
-=======
     key, key_e, key_p = jax.random.split(jax.random.PRNGKey(config.system.seed), num=3)
->>>>>>> 6589e0a5
 
     # Setup learner.
     learn, actor_network, learner_state = learner_setup(env, (key, key_p), config)
@@ -771,14 +746,11 @@
 @hydra.main(config_path="../configs", config_name="default_ff_ippo.yaml", version_base="1.2")
 def hydra_entry_point(cfg: DictConfig) -> None:
     """Experiment entry point."""
-<<<<<<< HEAD
-=======
     # Allow dynamic attributes.
     OmegaConf.set_struct(cfg, False)
 
     # Allow dynamic attributes.
     OmegaConf.set_struct(cfg, False)
->>>>>>> 6589e0a5
 
     # Run experiment.
     run_experiment(cfg)
