# Copyright 2022 InstaDeep Ltd. All rights reserved.
#
# Licensed under the Apache License, Version 2.0 (the "License");
# you may not use this file except in compliance with the License.
# You may obtain a copy of the License at
#
#     http://www.apache.org/licenses/LICENSE-2.0
#
# Unless required by applicable law or agreed to in writing, software
# distributed under the License is distributed on an "AS IS" BASIS,
# WITHOUT WARRANTIES OR CONDITIONS OF ANY KIND, either express or implied.
# See the License for the specific language governing permissions and
# limitations under the License.

from typing import Tuple

import jaxmarl
import jumanji
from jaxmarl.environments.smax import map_name_to_scenario
from jumanji.env import Environment
from jumanji.environments.routing.lbf.generator import (
    RandomGenerator as LbfRandomGenerator,
)
from jumanji.environments.routing.robot_warehouse.generator import (
    RandomGenerator as RwareRandomGenerator,
)
from jumanji.wrappers import AutoResetWrapper
from omegaconf import DictConfig

import mava.utils.jumanji_registry as jumanji_registry
from mava.wrappers.jaxmarl import JaxMarlWrapper
from mava.wrappers.jumanji import LbfWrapper, RwareWrapper
from mava.wrappers.shared import AgentIDWrapper, GlobalStateWrapper, LogWrapper

# Registry mapping environment names to their generator and wrapper classes.
_jumanji_wrappers_and_args = {
    "RobotWarehouse-v0": {"generator": RwareRandomGenerator, "wrapper": RwareWrapper},
    "LevelBasedForaging-v0": {"generator": LbfRandomGenerator, "wrapper": LbfWrapper},
}


<<<<<<< HEAD
def add_optional_wrappers(env: Environment, config: DictConfig) -> Environment:
    # Add the global state to observation.
    if config.system.add_global_state:
=======
def add_optional_wrappers(
    env: Environment, config: DictConfig, add_global_state: bool = False
) -> Environment:
    # Add the global state to observation.
    if add_global_state:
>>>>>>> 6589e0a5
        env = GlobalStateWrapper(env)

    # Add agent id to observation.
    if config.system.add_agent_id:
<<<<<<< HEAD
        env = AgentIDWrapper(env, config.system.add_global_state)
=======
        env = AgentIDWrapper(env, add_global_state)
>>>>>>> 6589e0a5

    return env


<<<<<<< HEAD
def make_jumanji_env(env_name: str, config: DictConfig) -> Tuple[Environment, Environment]:
=======
def make_jumanji_env(
    env_name: str, config: DictConfig, add_global_state: bool = False
) -> Tuple[Environment, Environment]:
>>>>>>> 6589e0a5
    """
    Create a Jumanji environments for training and evaluation.

    Args:
        env_name (str): The name of the environment to create.
        config (Dict): The configuration of the environment.
        add_global_state (bool): Whether to add the global state to the observation.

    Returns:
        A tuple of the environments.
    """
    # Config generator and select the wrapper.
<<<<<<< HEAD
    task_config = jumanji_registry.get_task_config(config.env.env_name, config.env.scenario)
    config.env.scenario = {config.env.scenario: task_config}

    generator = _jumanji_wrappers_and_args[env_name]["generator"]
    generator = generator(**task_config)
    wrapper = _jumanji_wrappers_and_args[env_name]["wrapper"]
=======
    generator = _jumanji_registry[env_name]["generator"]
    generator = generator(**config.env.scenario.task_config)
    wrapper = _jumanji_registry[env_name]["wrapper"]
>>>>>>> 6589e0a5

    # Create envs.
    time_limit = config.env.time_limit
    env = jumanji.make(env_name, generator=generator, time_limit=time_limit)
    env = wrapper(env)
    eval_env = jumanji.make(env_name, generator=generator, time_limit=time_limit)
    eval_env = wrapper(eval_env)

    env = add_optional_wrappers(env, config, add_global_state)
    eval_env = add_optional_wrappers(eval_env, config, add_global_state)

    env = AutoResetWrapper(env)
    env = LogWrapper(env)

    return env, eval_env


<<<<<<< HEAD
def make_jaxmarl_env(env_name: str, config: DictConfig) -> Tuple[Environment, Environment]:
=======
def make_jaxmarl_env(
    env_name: str, config: DictConfig, add_global_state: bool = False
) -> Tuple[Environment, Environment]:
>>>>>>> 6589e0a5
    """
     Create a JAXMARL environment.

    Args:
        env_name (str): The name of the environment to create.
        config (Dict): The configuration of the environment.
        add_global_state (bool): Whether to add the global state to the observation.

    Returns:
        A JAXMARL environment.
    """

    kwargs = dict(config.env.kwargs)
    if "smax" in env_name.lower():
<<<<<<< HEAD
        kwargs["scenario"] = map_name_to_scenario(config.env.scenario)

    # Create jaxmarl envs.
    env = JaxMarlWrapper(jaxmarl.make(env_name, **kwargs), config.system.add_global_state)
    eval_env = JaxMarlWrapper(jaxmarl.make(env_name, **kwargs), config.system.add_global_state)

    # Add optional wrappers.
    if config.system.add_agent_id:
        env = AgentIDWrapper(env, config.system.add_global_state)
        eval_env = AgentIDWrapper(eval_env, config.system.add_global_state)
=======
        kwargs["scenario"] = map_name_to_scenario(config.env.scenario.task_name)

    # Create jaxmarl envs.
    env = JaxMarlWrapper(jaxmarl.make(env_name, **kwargs), add_global_state)
    eval_env = JaxMarlWrapper(jaxmarl.make(env_name, **kwargs), add_global_state)

    # Add optional wrappers.
    if config.system.add_agent_id:
        env = AgentIDWrapper(env, add_global_state)
        eval_env = AgentIDWrapper(eval_env, add_global_state)
>>>>>>> 6589e0a5

    env = AutoResetWrapper(env)
    env = LogWrapper(env)

    return env, eval_env


<<<<<<< HEAD
def make(config: DictConfig) -> Tuple[Environment, Environment]:
=======
def make(config: DictConfig, add_global_state: bool = False) -> Tuple[Environment, Environment]:
>>>>>>> 6589e0a5
    """
    Create environments for training and evaluation..

    Args:
        config (Dict): The configuration of the environment.
        add_global_state (bool): Whether to add the global state to the observation.

    Returns:
        A tuple of the environments.
    """
    env_name = config.env.env_name

<<<<<<< HEAD
    if env_name in _jumanji_wrappers_and_args:
        return make_jumanji_env(env_name, config)
=======
    if env_name in _jumanji_registry:
        return make_jumanji_env(env_name, config, add_global_state)
>>>>>>> 6589e0a5
    elif env_name in jaxmarl.registered_envs:
        return make_jaxmarl_env(env_name, config, add_global_state)
    else:
        raise ValueError(f"{env_name} is not a supported environment.")<|MERGE_RESOLUTION|>--- conflicted
+++ resolved
@@ -39,37 +39,23 @@
 }
 
 
-<<<<<<< HEAD
-def add_optional_wrappers(env: Environment, config: DictConfig) -> Environment:
-    # Add the global state to observation.
-    if config.system.add_global_state:
-=======
 def add_optional_wrappers(
     env: Environment, config: DictConfig, add_global_state: bool = False
 ) -> Environment:
     # Add the global state to observation.
     if add_global_state:
->>>>>>> 6589e0a5
         env = GlobalStateWrapper(env)
 
     # Add agent id to observation.
     if config.system.add_agent_id:
-<<<<<<< HEAD
-        env = AgentIDWrapper(env, config.system.add_global_state)
-=======
         env = AgentIDWrapper(env, add_global_state)
->>>>>>> 6589e0a5
 
     return env
 
 
-<<<<<<< HEAD
-def make_jumanji_env(env_name: str, config: DictConfig) -> Tuple[Environment, Environment]:
-=======
 def make_jumanji_env(
     env_name: str, config: DictConfig, add_global_state: bool = False
 ) -> Tuple[Environment, Environment]:
->>>>>>> 6589e0a5
     """
     Create a Jumanji environments for training and evaluation.
 
@@ -82,18 +68,12 @@
         A tuple of the environments.
     """
     # Config generator and select the wrapper.
-<<<<<<< HEAD
     task_config = jumanji_registry.get_task_config(config.env.env_name, config.env.scenario)
     config.env.scenario = {config.env.scenario: task_config}
 
     generator = _jumanji_wrappers_and_args[env_name]["generator"]
     generator = generator(**task_config)
     wrapper = _jumanji_wrappers_and_args[env_name]["wrapper"]
-=======
-    generator = _jumanji_registry[env_name]["generator"]
-    generator = generator(**config.env.scenario.task_config)
-    wrapper = _jumanji_registry[env_name]["wrapper"]
->>>>>>> 6589e0a5
 
     # Create envs.
     time_limit = config.env.time_limit
@@ -111,13 +91,9 @@
     return env, eval_env
 
 
-<<<<<<< HEAD
-def make_jaxmarl_env(env_name: str, config: DictConfig) -> Tuple[Environment, Environment]:
-=======
 def make_jaxmarl_env(
     env_name: str, config: DictConfig, add_global_state: bool = False
 ) -> Tuple[Environment, Environment]:
->>>>>>> 6589e0a5
     """
      Create a JAXMARL environment.
 
@@ -132,19 +108,7 @@
 
     kwargs = dict(config.env.kwargs)
     if "smax" in env_name.lower():
-<<<<<<< HEAD
         kwargs["scenario"] = map_name_to_scenario(config.env.scenario)
-
-    # Create jaxmarl envs.
-    env = JaxMarlWrapper(jaxmarl.make(env_name, **kwargs), config.system.add_global_state)
-    eval_env = JaxMarlWrapper(jaxmarl.make(env_name, **kwargs), config.system.add_global_state)
-
-    # Add optional wrappers.
-    if config.system.add_agent_id:
-        env = AgentIDWrapper(env, config.system.add_global_state)
-        eval_env = AgentIDWrapper(eval_env, config.system.add_global_state)
-=======
-        kwargs["scenario"] = map_name_to_scenario(config.env.scenario.task_name)
 
     # Create jaxmarl envs.
     env = JaxMarlWrapper(jaxmarl.make(env_name, **kwargs), add_global_state)
@@ -154,7 +118,6 @@
     if config.system.add_agent_id:
         env = AgentIDWrapper(env, add_global_state)
         eval_env = AgentIDWrapper(eval_env, add_global_state)
->>>>>>> 6589e0a5
 
     env = AutoResetWrapper(env)
     env = LogWrapper(env)
@@ -162,11 +125,7 @@
     return env, eval_env
 
 
-<<<<<<< HEAD
-def make(config: DictConfig) -> Tuple[Environment, Environment]:
-=======
 def make(config: DictConfig, add_global_state: bool = False) -> Tuple[Environment, Environment]:
->>>>>>> 6589e0a5
     """
     Create environments for training and evaluation..
 
@@ -179,13 +138,8 @@
     """
     env_name = config.env.env_name
 
-<<<<<<< HEAD
     if env_name in _jumanji_wrappers_and_args:
-        return make_jumanji_env(env_name, config)
-=======
-    if env_name in _jumanji_registry:
         return make_jumanji_env(env_name, config, add_global_state)
->>>>>>> 6589e0a5
     elif env_name in jaxmarl.registered_envs:
         return make_jaxmarl_env(env_name, config, add_global_state)
     else:
