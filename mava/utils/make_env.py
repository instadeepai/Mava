# Copyright 2022 InstaDeep Ltd. All rights reserved.
#
# Licensed under the Apache License, Version 2.0 (the "License");
# you may not use this file except in compliance with the License.
# You may obtain a copy of the License at
#
#     http://www.apache.org/licenses/LICENSE-2.0
#
# Unless required by applicable law or agreed to in writing, software
# distributed under the License is distributed on an "AS IS" BASIS,
# WITHOUT WARRANTIES OR CONDITIONS OF ANY KIND, either express or implied.
# See the License for the specific language governing permissions and
# limitations under the License.

from typing import Callable, Tuple, Union

import gym
import jaxmarl
import jumanji
from jaxmarl.environments.smax import map_name_to_scenario
from jumanji.env import Environment
from jumanji.environments.routing.lbf.generator import (
    RandomGenerator as LbfRandomGenerator,
)
from jumanji.environments.routing.robot_warehouse.generator import (
    RandomGenerator as RwareRandomGenerator,
)
from jumanji.wrappers import AutoResetWrapper
from omegaconf import DictConfig

<<<<<<< HEAD
from mava.wrappers.gym import AgentIDWrapper as GymAgentIDWrapper
from mava.wrappers.gym import GymWrapper
=======
from mava.utils.jumanji_register import JumanjiScenarioManager
>>>>>>> 8c320a08
from mava.wrappers.jaxmarl import JaxMarlWrapper
from mava.wrappers.jumanji import LbfWrapper, RwareWrapper
from mava.wrappers.shared import AgentIDWrapper, GlobalStateWrapper, LogWrapper

# Registry mapping environment names to their generator and wrapper classes.
_jumanji_registry = {
    "RobotWarehouse-v0": {"generator": RwareRandomGenerator, "wrapper": RwareWrapper},
    "LevelBasedForaging-v0": {"generator": LbfRandomGenerator, "wrapper": LbfWrapper},
}


def add_optional_wrappers(env: Environment, config: DictConfig) -> Environment:
    # Add agent id to observation.
    if config.system.add_agent_id:
        env = AgentIDWrapper(env)

    # Add the global state to observation.
    if config.system.add_global_state:
        env = GlobalStateWrapper(env)

    return env


def make_jumanji_env(env_name: str, config: DictConfig) -> Tuple[Environment, Environment]:
    """
    Create a Jumanji environments for training and evaluation.

    Args:
        env_name (str): The name of the environment to create.
        config (Dict): The configuration of the environment.

    Returns:
        A tuple of the environments.
    """
    # Config generator and select the wrapper.
    scenario_manager = JumanjiScenarioManager(config["env"]["env_name"], config["env"]["scenario"])
    task_attributes = scenario_manager.register_environment()
    config["env"]["scenario"] = {config["env"]["scenario"]: task_attributes}

    generator = _jumanji_registry[env_name]["generator"]
<<<<<<< HEAD
    generator = generator(**config.env.scenario.task_config)
=======
    generator = generator(**task_attributes)
>>>>>>> 8c320a08
    wrapper = _jumanji_registry[env_name]["wrapper"]

    # Create envs.
    env = jumanji.make(env_name, generator=generator)
    env = wrapper(env)
    eval_env = jumanji.make(env_name, generator=generator)
    eval_env = wrapper(eval_env)

    env = add_optional_wrappers(env, config)
    eval_env = add_optional_wrappers(eval_env, config)

    env = AutoResetWrapper(env)
    env = LogWrapper(env)

    return env, eval_env


def make_jaxmarl_env(env_name: str, config: DictConfig) -> Tuple[Environment, Environment]:
    """
     Create a JAXMARL environment.

    Args:
        env_name (str): The name of the environment to create.
        config (Dict): The configuration of the environment.

    Returns:
        A JAXMARL environment.
    """

    kwargs = config.env.kwargs
    if "smax" in env_name.lower():
        kwargs["scenario"] = map_name_to_scenario(config.env.scenario)

    # Placeholder for creating JAXMARL environment.
    env = JaxMarlWrapper(jaxmarl.make(env_name, **kwargs))
    eval_env = JaxMarlWrapper(jaxmarl.make(env_name, **kwargs))

    env = add_optional_wrappers(env, config)
    eval_env = add_optional_wrappers(eval_env, config)

    env = AutoResetWrapper(env)
    env = LogWrapper(env)

    return env, eval_env


def _make_single_gym_env(
    map_name: str = "rware-tiny-2ag-v1",
    use_individual_rewards: bool = False,
    add_agent_id: bool = True,
) -> Callable:
    """Create a function which creates a fully configured environment."""

    def thunk() -> gym.Env:
        """Create an environment."""
        env = GymWrapper(
            env=gym.make(map_name),
            use_individual_rewards=use_individual_rewards,
        )
        if add_agent_id:
            env = GymAgentIDWrapper(env)
        return env

    return thunk


def make_gym_env(
    config: DictConfig,
) -> Callable:
    """Create a gym environment.

    Note: We support currently only rware environments.
    """

    def thunk(num_envs: int) -> gym.vector.VectorEnv:
        """Create a vectorised environment."""
        if config.arch.async_envs:
            envs = gym.vector.AsyncVectorEnv(
                [
                    _make_single_gym_env(
                        map_name=config.env.scenario,
                        use_individual_rewards=config.env.use_individual_rewards,
                        add_agent_id=config.system.add_agent_id,
                    )
                    for _ in range(num_envs)
                ]
            )
        else:
            envs = gym.vector.SyncVectorEnv(
                [
                    _make_single_gym_env(
                        map_name=config.env.scenario,
                        use_individual_rewards=config.env.use_individual_rewards,
                        add_agent_id=config.system.add_agent_id,
                    )
                    for _ in range(num_envs)
                ]
            )
        envs.num_envs = num_envs
        envs.is_vector_env = True
        return envs

    return thunk


def make(config: DictConfig) -> Union[Tuple[Environment, Environment], Callable]:
    """
    Create environments for training and evaluation..

    Args:
        config (Dict): The configuration of the environment.

    Returns:
        A tuple of the environments.
    """
    env_name = config.env.env_name

    if env_name in _jumanji_registry:
        return make_jumanji_env(env_name, config)
    elif env_name in jaxmarl.registered_envs:
        return make_jaxmarl_env(env_name, config)
    elif env_name.startswith("gym"):
        return make_gym_env(config)
    else:
        raise ValueError(f"{env_name} is not a supported environment.")<|MERGE_RESOLUTION|>--- conflicted
+++ resolved
@@ -28,12 +28,9 @@
 from jumanji.wrappers import AutoResetWrapper
 from omegaconf import DictConfig
 
-<<<<<<< HEAD
+from mava.utils.jumanji_register import JumanjiScenarioManager
 from mava.wrappers.gym import AgentIDWrapper as GymAgentIDWrapper
 from mava.wrappers.gym import GymWrapper
-=======
-from mava.utils.jumanji_register import JumanjiScenarioManager
->>>>>>> 8c320a08
 from mava.wrappers.jaxmarl import JaxMarlWrapper
 from mava.wrappers.jumanji import LbfWrapper, RwareWrapper
 from mava.wrappers.shared import AgentIDWrapper, GlobalStateWrapper, LogWrapper
@@ -69,16 +66,12 @@
         A tuple of the environments.
     """
     # Config generator and select the wrapper.
-    scenario_manager = JumanjiScenarioManager(config["env"]["env_name"], config["env"]["scenario"])
+    scenario_manager = JumanjiScenarioManager(env_name, config["env"]["scenario"])
     task_attributes = scenario_manager.register_environment()
     config["env"]["scenario"] = {config["env"]["scenario"]: task_attributes}
 
     generator = _jumanji_registry[env_name]["generator"]
-<<<<<<< HEAD
-    generator = generator(**config.env.scenario.task_config)
-=======
     generator = generator(**task_attributes)
->>>>>>> 8c320a08
     wrapper = _jumanji_registry[env_name]["wrapper"]
 
     # Create envs.
