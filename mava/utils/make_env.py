--- conflicted
+++ resolved
@@ -28,13 +28,9 @@
 from jumanji.wrappers import AutoResetWrapper
 from omegaconf import DictConfig
 
-<<<<<<< HEAD
-from mava.utils.jumanji_register import JumanjiScenarioManager
+import mava.utils.jumanji_registry as jumanji_registry
 from mava.wrappers.gym import AgentIDWrapper as GymAgentIDWrapper
 from mava.wrappers.gym import GymWrapper
-=======
-import mava.utils.jumanji_registry as jumanji_registry
->>>>>>> cdb2ac89
 from mava.wrappers.jaxmarl import JaxMarlWrapper
 from mava.wrappers.jumanji import LbfWrapper, RwareWrapper
 from mava.wrappers.shared import AgentIDWrapper, GlobalStateWrapper, LogWrapper
@@ -75,23 +71,12 @@
         A tuple of the environments.
     """
     # Config generator and select the wrapper.
-<<<<<<< HEAD
-    jumanji_scenario = "-".join(config.env.scenario.split("-")[1:-1])
-    scenario_manager = JumanjiScenarioManager(env_name, jumanji_scenario)
-    task_attributes = scenario_manager.register_environment()
-    config.env.scenario = {jumanji_scenario: task_attributes}
-
-    generator = _jumanji_registry[env_name]["generator"]
-    generator = generator(**task_attributes)
-    wrapper = _jumanji_registry[env_name]["wrapper"]
-=======
     task_config = jumanji_registry.get_task_config(config.env.env_name, config.env.scenario)
     config.env.scenario = {config.env.scenario: task_config}
 
     generator = _jumanji_wrappers_and_args[env_name]["generator"]
     generator = generator(**task_config)
     wrapper = _jumanji_wrappers_and_args[env_name]["wrapper"]
->>>>>>> cdb2ac89
 
     # Create envs.
     time_limit = config.env.time_limit
@@ -143,7 +128,6 @@
     return env, eval_env
 
 
-<<<<<<< HEAD
 def _make_single_gym_env(
     map_name: str = "rware-tiny-2ag-v1",
     use_individual_rewards: bool = False,
@@ -164,9 +148,7 @@
     return thunk
 
 
-def make_gym_env(
-    config: DictConfig,
-) -> Callable:
+def make_gym_env(config: DictConfig) -> Callable:
     """Create a gym environment.
 
     Note: We support currently only rware environments.
@@ -203,10 +185,9 @@
     return thunk
 
 
-def make(config: DictConfig) -> Union[Tuple[Environment, Environment], Callable]:
-=======
-def make(config: DictConfig, add_global_state: bool = False) -> Tuple[Environment, Environment]:
->>>>>>> cdb2ac89
+def make(
+    config: DictConfig, add_global_state: bool = False
+) -> Union[Tuple[Environment, Environment], Callable]:
     """
     Create environments for training and evaluation..
 
@@ -220,18 +201,11 @@
     env_name = config.env.env_name
     env_source = config.env.env_source
 
-<<<<<<< HEAD
-    if env_name in _jumanji_registry and env_source == "jumanji":
-        return make_jumanji_env(env_name, config)
-    elif env_name in jaxmarl.registered_envs:
-        return make_jaxmarl_env(env_name, config)
-    elif env_source == "gym":
-        return make_gym_env(config)
-=======
-    if env_name in _jumanji_wrappers_and_args:
+    if env_name in _jumanji_wrappers_and_args and env_source == "jumanji":
         return make_jumanji_env(env_name, config, add_global_state)
     elif env_name in jaxmarl.registered_envs:
         return make_jaxmarl_env(env_name, config, add_global_state)
->>>>>>> cdb2ac89
+    elif env_source == "gym":
+        return make_gym_env(config)
     else:
         raise ValueError(f"{env_name} is not a supported environment.")