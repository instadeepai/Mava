--- conflicted
+++ resolved
@@ -67,18 +67,9 @@
 def add_extra_wrappers(
     train_env: Environment, eval_env: Environment, config: DictConfig
 ) -> Environment:
-<<<<<<< HEAD
-    # Add the global state to observation.
-    if add_global_state:
-        if hasattr(env, "has_global_state"):
-            env.has_global_state = True
-        else:
-            env = GlobalStateWrapper(env)
-=======
 
     # Disable the AgentID wrapper if the environment has implicit agent IDs.
     config.system.add_agent_id = config.system.add_agent_id & (~config.env.implicit_agent_id)
->>>>>>> 847a554c
 
     # Add agent id to observation.
     if config.system.add_agent_id:
@@ -112,23 +103,11 @@
     # Create envs.
     train_env = jumanji.make(env_name, generator=generator, **config.env.kwargs)
     eval_env = jumanji.make(env_name, generator=generator, **config.env.kwargs)
-<<<<<<< HEAD
-
-    env, eval_env = wrapper(env), wrapper(eval_env)
-    env = add_optional_wrappers(env, config, add_global_state)
-    eval_env = add_optional_wrappers(eval_env, config, add_global_state)
-
-    env = AutoResetWrapper(env)
-    env = RecordEpisodeMetrics(env)
-
-    return env, eval_env
-=======
     train_env = wrapper(train_env, add_global_state=add_global_state)
     eval_env = wrapper(eval_env, add_global_state=add_global_state)
 
     train_env, eval_env = add_extra_wrappers(train_env, eval_env, config)
     return train_env, eval_env
->>>>>>> 847a554c
 
 
 def make_jaxmarl_env(
