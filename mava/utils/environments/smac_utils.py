# python3
# Copyright 2021 InstaDeep Ltd. All rights reserved.
#
# Licensed under the Apache License, Version 2.0 (the "License");
# you may not use this file except in compliance with the License.
# You may obtain a copy of the License at
#
#     http://www.apache.org/licenses/LICENSE-2.0
#
# Unless required by applicable law or agreed to in writing, software
# distributed under the License is distributed on an "AS IS" BASIS,
# WITHOUT WARRANTIES OR CONDITIONS OF ANY KIND, either express or implied.
# See the License for the specific language governing permissions and
# limitations under the License.

"""Utils for SMAC environment."""
from typing import Any, Dict, Optional, Tuple

from mava.utils.jax_training_utils import set_jax_double_precision

try:
    from smac.env import StarCraft2Env

    _found_smac = True
except ModuleNotFoundError:
    _found_smac = False

from mava.wrappers import SMACWrapper
from mava.wrappers.env_preprocess_wrappers import (
    ConcatAgentIdToObservation,
    ConcatPrevActionToObservation,
)

if _found_smac:

    def make_environment(
        map_name: str = "3m",
        concat_prev_actions: bool = False,
        concat_agent_id: bool = False,
        evaluation: bool = False,
        random_seed: Optional[int] = None,
<<<<<<< HEAD
    ) -> Tuple[Any, Dict[str, str]]:
        """Make a SMAC enviroment."""
=======
        death_masking: bool = False,
    ) -> Any:
        """Create smac environment wrapper.
>>>>>>> c9e8cf2c

        Args:
            map_name: the name of the scenario
            concat_prev_actions: Concat one-hot vector of agent prev_action to obs.
            concat_agent_id: Concat one-hot vector of agent ID to obs.
            evaluation: extra param for evaluation
            random_seed: seed
            death_masking: whether to mask out agent observations once dead
        """
        # Env uses int64 action space due to the use of spac.Discrete.
        set_jax_double_precision()
        env = StarCraft2Env(map_name=map_name, seed=random_seed)

        env = SMACWrapper(env, death_masking=death_masking)

        if concat_prev_actions:
            env = ConcatPrevActionToObservation(env)

        if concat_agent_id:
            env = ConcatAgentIdToObservation(env)

        environment_task_name = {"environment_name": "SMAC", "task_name": map_name}
        return env, environment_task_name<|MERGE_RESOLUTION|>--- conflicted
+++ resolved
@@ -39,14 +39,9 @@
         concat_agent_id: bool = False,
         evaluation: bool = False,
         random_seed: Optional[int] = None,
-<<<<<<< HEAD
+        death_masking: bool = False,
     ) -> Tuple[Any, Dict[str, str]]:
-        """Make a SMAC enviroment."""
-=======
-        death_masking: bool = False,
-    ) -> Any:
-        """Create smac environment wrapper.
->>>>>>> c9e8cf2c
+        """Make a SMAC enviroment.
 
         Args:
             map_name: the name of the scenario
