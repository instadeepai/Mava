--- conflicted
+++ resolved
@@ -17,6 +17,8 @@
 
 import numpy as np
 
+from mava.wrappers.flatland import FlatlandEnvWrapper
+
 try:
     from flatland.envs.line_generators import sparse_line_generator
     from flatland.envs.malfunction_generators import (
@@ -26,7 +28,6 @@
     from flatland.envs.observations import TreeObsForRailEnv
     from flatland.envs.predictions import ShortestPathPredictorForRailEnv
     from flatland.envs.rail_env import RailEnv
-<<<<<<< HEAD
     from flatland.envs.rail_generators import sparse_rail_generator
 except ModuleNotFoundError:
     pass
@@ -96,26 +97,6 @@
     )
 
     return rail_env
-=======
-
-    from mava.wrappers.flatland import FlatlandEnvWrapper
-
-    _has_flatland = True
-except (ModuleNotFoundError, ImportError):
-    _has_flatland = False
-    pass
-
-
-def load_flatland_env(env_config: Dict[str, Any]) -> "RailEnv":
-    """Loads a flatland environment given a config dict. Also, the possible agents in the
-    environment are set"""
-    if _has_flatland:
-        env = RailEnv(**env_config)
-        env.possible_agents = env.agents[:]
-    else:
-        raise Exception("Flatland is not installed.")
-    return env
->>>>>>> 6ef477e9
 
 
 def flatland_env_factory(
@@ -126,23 +107,16 @@
     ] = None,
     include_agent_info: bool = False,
     random_seed: Optional[int] = None,
-) -> "FlatlandEnvWrapper":
+) -> FlatlandEnvWrapper:
     """Loads a flatand environment and wraps it using the flatland wrapper"""
-    if _has_flatland:
-        del evaluation  # since it has same behaviour for both train and eval
 
-<<<<<<< HEAD
-    del evaluation  # since it has same behaviour for both training and evaluation
+    del evaluation  # since it has same behaviour for both train and eval
 
     env = create_rail_env_with_tree_obs(**env_config)
     wrapped_env = FlatlandEnvWrapper(env, preprocessor, include_agent_info)
 
     if random_seed and hasattr(wrapped_env, "seed"):
         wrapped_env.seed(random_seed)
-=======
-        env = load_flatland_env(env_config)
-        wrapped_env = FlatlandEnvWrapper(env, preprocessor, include_agent_info)
->>>>>>> 6ef477e9
 
         if random_seed and hasattr(wrapped_env, "seed"):
             wrapped_env.seed(random_seed)
