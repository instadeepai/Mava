--- conflicted
+++ resolved
@@ -35,20 +35,20 @@
         """Initialise the logger."""
         self.console_logger = get_python_logger()
 
-        if cfg["use_tf"]:
+        if cfg["logger"]["use_tf"]:
             self._setup_tb(cfg)
-        if cfg["use_neptune"]:
+        if cfg["logger"]["use_neptune"]:
             self._setup_neptune(cfg)
 
-        self.use_tb = cfg["use_tf"]
-        self.use_neptune = cfg["use_neptune"]
-        self.should_log = bool(cfg["use_tf"] or cfg["use_neptune"])
+        self.use_tb = cfg["logger"]["use_tf"]
+        self.use_neptune = cfg["logger"]["use_neptune"]
+        self.should_log = bool(cfg["logger"]["use_tf"] or cfg["logger"]["use_neptune"])
 
     def _setup_tb(self, cfg: Dict) -> None:
         """Set up tensorboard logging."""
         unique_token = f"{datetime.datetime.now()}"
         exp_path = get_experiment_path(cfg, "tensorboard")
-        tb_logs_path = os.path.join(cfg["base_exp_path"], f"{exp_path}/{unique_token}")
+        tb_logs_path = os.path.join(cfg["logger"]["base_exp_path"], f"{exp_path}/{unique_token}")
 
         configure(tb_logs_path)
         self.tb_logger = log_value
@@ -63,29 +63,8 @@
         if self.use_tb:
             self.tb_logger(key, value, t)
 
-<<<<<<< HEAD
         if self.use_neptune:
             self.neptune_logger[key].log(value, step=t, wait=True)
-=======
-        if self.use_sacred:
-            if key in self.sacred_info:
-                self.sacred_info[f"{key}_T"].append(t)
-                self.sacred_info[key].append(value)
-            else:
-                self.sacred_info[f"{key}_T"] = [t]
-                self.sacred_info[key] = [value]
-
-            self.sacred_run_dict.log_scalar(key, value, t)
-
-
-def should_log(config: Dict) -> bool:
-    """Check if the logger should log."""
-    return bool(
-        config["logger"]["use_sacred"]
-        or config["logger"]["use_tf"]
-        or config["logger"]["use_neptune"]
-    )
->>>>>>> 495854f6
 
 
 def get_python_logger() -> logging.Logger:
@@ -110,49 +89,11 @@
 
     run = neptune.init_run(name=name, project=project, tags=tags)
 
-<<<<<<< HEAD
     run["params"] = stringify_unsupported(cfg)
-=======
-    del cfg["logger"]["kwargs"]["neptune_tag"]  # neptune doesn't want lists in run params
-    run["params"] = cfg
->>>>>>> 495854f6
 
     return run
 
 
-<<<<<<< HEAD
-=======
-def get_sacred_exp(cfg: Dict, system_name: str) -> Experiment:
-    """Get sacred experiment and set up sacred logging.
-
-    This sets up terminal logging, adds the file observer (to log configs and results as json files)
-    and neptune logging (to save logs online) if required.
-
-    Stores files at: base_exp_path/system_name/env_name/task_name/num_envs/seed.
-    """
-    logger = get_python_logger()
-    ex = Experiment("mava", save_git_info=False)
-    ex.logger = logger
-    ex.captured_out_filter = utils.apply_backspaces_and_linefeeds
-
-    # Set the base path for the experiment.
-    cfg["logger"]["system_name"] = system_name
-    exp_path = get_experiment_path(cfg, "sacred")
-    file_obs_path = os.path.join(cfg["logger"]["base_exp_path"], exp_path)
-
-    # add sacred observers
-    ex.observers.append(observers.FileStorageObserver.create(file_obs_path))
-    if cfg["logger"]["use_neptune"]:
-        run = get_neptune_logger(cfg)
-        ex.observers.append(NeptuneObserver(run=run))
-
-    # Add configuration to the experiment.
-    ex.add_config(cfg)
-
-    return ex
-
-
->>>>>>> 495854f6
 def get_experiment_path(config: Dict, logger_type: str) -> str:
     """Helper function to create the experiment path."""
     exp_path = (
