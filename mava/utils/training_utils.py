from typing import Any, Dict, Iterable, Sequence

import sonnet as snt
import tensorflow as tf
import trfl


# Checkpoint the networks.
def checkpoint_networks(system_checkpointer: Dict) -> None:
    if system_checkpointer and len(system_checkpointer.keys()) > 0:
        for network_key in system_checkpointer.keys():
            checkpointer = system_checkpointer[network_key]
            checkpointer.save()


# Map critic and polic losses to dict, grouped by agent.
def map_losses_per_agent_ac(critic_losses: Dict, policy_losses: Dict) -> Dict:
    assert len(policy_losses) > 0 and (
        len(critic_losses) == len(policy_losses)
    ), "Invalid System Checkpointer."
    logged_losses: Dict[str, Dict[str, Any]] = {}
    agents = policy_losses.keys()
    for agent in agents:
        logged_losses[agent] = {
            "critic_loss": critic_losses[agent],
            "policy_loss": policy_losses[agent],
        }

    return logged_losses


<<<<<<< HEAD
# Map critic_V, critic_Q and polic losses to dict, grouped by agent.
def map_losses_per_agent_acq(
    policy_losses: Dict,
    critic_V_losses: Dict,
    critic_Q_1_losses: Dict,
    critic_Q_2_losses: Dict,
) -> Dict:
    assert len(policy_losses) > 0 and (
        len(critic_V_losses) == len(policy_losses)
        and len(critic_Q_1_losses) == len(policy_losses)
        and len(critic_Q_2_losses) == len(policy_losses)
    ), "Invalid System Checkpointer."
    logged_losses: Dict[str, Dict[str, Any]] = {}
    agents = policy_losses.keys()
    for agent in agents:
        logged_losses[agent] = {
            "policy_loss": policy_losses[agent],
            "critic_V_loss": critic_V_losses[agent],
            "critic_Q_1_loss": critic_Q_1_losses[agent],
            "critic_Q_2_loss": critic_Q_2_losses[agent],
        }

    return logged_losses
=======
def combine_dim(tensor: tf.Tensor) -> tf.Tensor:
    dims = tensor.shape[:2]
    return snt.merge_leading_dims(tensor, num_dims=2), dims


def extract_dim(tensor: tf.Tensor, dims: tf.Tensor) -> tf.Tensor:
    return tf.reshape(tensor, [dims[0], dims[1], -1])


# Require correct tensor ranks---as long as we have shape information
# available to check. If there isn't any, we print a warning.
def check_rank(tensors: Iterable[tf.Tensor], ranks: Sequence[int]) -> None:
    for i, (tensor, rank) in enumerate(zip(tensors, ranks)):
        if tensor.get_shape():
            trfl.assert_rank_and_shape_compatibility([tensor], rank)
        else:
            raise ValueError(
                f'Tensor "{tensor.name}", which was offered as '
                f"transformed_n_step_loss parameter {i+1}, has "
                f"no rank at construction time, so cannot verify"
                f"that it has the necessary rank of {rank}"
            )
>>>>>>> a54b9d2d


# Safely delete object from class.
def safe_del(object_class: Any, attrname: str) -> None:
    try:
        if hasattr(object_class, attrname):
            delattr(object_class, attrname)
    except AttributeError:
        pass<|MERGE_RESOLUTION|>--- conflicted
+++ resolved
@@ -29,7 +29,6 @@
     return logged_losses
 
 
-<<<<<<< HEAD
 # Map critic_V, critic_Q and polic losses to dict, grouped by agent.
 def map_losses_per_agent_acq(
     policy_losses: Dict,
@@ -53,7 +52,8 @@
         }
 
     return logged_losses
-=======
+
+
 def combine_dim(tensor: tf.Tensor) -> tf.Tensor:
     dims = tensor.shape[:2]
     return snt.merge_leading_dims(tensor, num_dims=2), dims
@@ -76,7 +76,6 @@
                 f"no rank at construction time, so cannot verify"
                 f"that it has the necessary rank of {rank}"
             )
->>>>>>> a54b9d2d
 
 
 # Safely delete object from class.
