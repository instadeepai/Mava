--- conflicted
+++ resolved
@@ -21,7 +21,7 @@
 into a single transition, simplifying to a simple transition adder when N=1.
 """
 import copy
-from typing import Any, Optional, Tuple
+from typing import Any, Dict, Optional, Tuple
 
 import numpy as np
 import reverb
@@ -85,6 +85,7 @@
         discount: float,
         *,
         priority_fns: Optional[base.PriorityFnMapping] = None,
+        table_net_keys: Dict[str, str] = None,
         max_in_flight_items: int = 5,
     ) -> None:
         """Creates an N-step transition adder.
@@ -106,6 +107,7 @@
         self._discount = tree.map_structure(np.float32, discount)
         self._first_idx = 0
         self._last_idx = 0
+        self._table_net_keys = table_net_keys
 
         super().__init__(
             client=client,
@@ -214,29 +216,30 @@
             self._priority_fns, transition
         )
 
+        print("self._table_net_keys: ", self._table_net_keys)
+        print("transition.action.keys(): ", transition.action.keys())
+        for table, priority in table_priorities.items():
+            if (
+                not self._table_net_keys
+                or self._table_net_keys["trainer_0"] in transition.action.keys()
+            ):
+                print(table + " passed condition.")
+            else:
+                print(table + " failed condition.")
+        exit()
+
         # Insert the transition into replay along with its priority.
         for table, priority in table_priorities.items():
-            self._writer.create_item(
-                table=table, priority=priority, trajectory=transition
-            )
-<<<<<<< HEAD
-            # Insert the transition into replay along with its priority.
-            self._writer.append(transition)
-            for table, priority in table_priorities.items():
-                
-                trajectory = None
-                print("table: ", table, ". priority: ", priority)
-
+            # If all the network keys of a trainer is in the data then add it to that trainer's
+            # data table.
+            if (
+                not self._table_net_keys
+                or self._table_net_keys[table] in transition.action.keys()
+            ):
                 self._writer.create_item(
-                    table=table, num_timesteps=1, priority=priority, trajectory=trajectory
+                    table=table, priority=priority, trajectory=transition
                 )
-            print("Done")
-            exit()
-        else:
-            raise ValueError("next_observations cannot be None here.")
-=======
         self._writer.flush(self._max_in_flight_items)
->>>>>>> 975453e8
 
     def _write_last(self) -> None:
         # Write the remaining shorter transitions by alternating writing and
