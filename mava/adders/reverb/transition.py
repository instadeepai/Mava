--- conflicted
+++ resolved
@@ -257,12 +257,7 @@
     def signature(
         cls,
         environment_spec: mava_specs.MAEnvironmentSpec,
-<<<<<<< HEAD
-        # NOTE Acme adders have an extras_spec argument. Maybe we need one too?
-        extras_specs: tf.TypeSpec = None,
-=======
         core_state_spec: tf.TypeSpec = None,
->>>>>>> f13ebf5f
     ) -> tf.TypeSpec:
 
         # This function currently assumes that self._discount is a scalar.
@@ -278,10 +273,6 @@
         agent_specs = environment_spec.get_agent_specs()
         agents = environment_spec.get_agent_ids()
 
-        # NOTE (Claude+Siphelele) if extras_spec is not given then set to the env default.
-        if not extras_specs:
-            extras_specs = environment_spec.get_extra_specs()
-
         obs_specs = {}
         act_specs = {}
         reward_specs = {}
@@ -305,11 +296,11 @@
         transition_spec = [
             obs_specs,
             act_specs,
-            extras_specs,
+            core_state_spec,
             reward_specs,
             step_discount_specs,
             obs_specs,  # next_observation
-            extras_specs,
+            core_state_spec,
         ]
 
         return tree.map_structure_with_path(
