# python3
# Copyright 2021 InstaDeep Ltd. All rights reserved.
#
# Licensed under the Apache License, Version 2.0 (the "License");
# you may not use this file except in compliance with the License.
# You may obtain a copy of the License at
#
#     http://www.apache.org/licenses/LICENSE-2.0
#
# Unless required by applicable law or agreed to in writing, software
# distributed under the License is distributed on an "AS IS" BASIS,
# WITHOUT WARRANTIES OR CONDITIONS OF ANY KIND, either express or implied.
# See the License for the specific language governing permissions and
# limitations under the License.


"""Integration test of the executor for Jax-based Mava systems"""

import functools

import pytest

from mava.systems.jax import System
from mava.types import OLT
from mava.utils.environments import debugging_utils
from tests.jax.systems.systems_test_data import ippo_system_single_process

# Environment.
environment_factory = functools.partial(
    debugging_utils.make_environment,
    env_name="simple_spread",
    action_space="discrete",
)


@pytest.fixture
def test_system_sp() -> System:
    """A single process built system"""
    return ippo_system_single_process()


def test_executor_single_process(test_system_sp: System) -> None:
    """Test if the executor instantiates processes as expected."""
    (
        data_server,
        parameter_server,
        executor,
        evaluator,
        trainer,
    ) = test_system_sp._builder.store.system_build

    # _writer.append needs to be called once to get _writer.history
    # _writer.append called in observe_first and observe
    with pytest.raises(RuntimeError):
        assert executor._executor.store.adder._writer.history

    # Run an episode
    executor.run_episode()

    # Observe first and observe
    assert executor._executor.store.adder._writer.history
    assert list(executor._executor.store.adder._writer.history.keys()) == [
        "observations",
        "start_of_episode",
        "actions",
        "rewards",
        "discounts",
        "extras",
    ]
    assert list(
        executor._executor.store.adder._writer.history["observations"].keys()
    ) == ["agent_0", "agent_1", "agent_2"]
    assert (
        type(executor._executor.store.adder._writer.history["observations"]["agent_0"])
        == OLT
    )

    assert len(executor._executor.store.adder._writer._column_history) != 0

    # Select actions and select action
    assert list(executor._executor.store.actions_info.keys()) == [
        "agent_0",
        "agent_1",
        "agent_2",
    ]
    assert list(executor._executor.store.policies_info.keys()) == [
        "agent_0",
        "agent_1",
        "agent_2",
    ]

    # check that the selected action is within the possible ones
    num_possible_actions = [
        environment_factory().action_spec()[agent].num_values
        for agent in environment_factory().possible_agents
    ]
    for i in range(len(num_possible_actions)):
        assert list(executor._executor.store.actions_info.values())[i] in range(
            0, num_possible_actions[i]
        )
<<<<<<< HEAD
        return components, {}


@pytest.fixture
def test_system_except_trainer() -> System:
    """Add description here."""
    return TestSystemExceptTrainer()


# Skip failing test for now
@pytest.mark.skip
def test_except_trainer(
    test_system_except_trainer: System,
) -> None:
    """Test if the parameter server instantiates processes as expected."""

    # Environment.
    environment_factory = functools.partial(
        debugging_utils.make_environment,
        env_name="simple_spread",
        action_space="discrete",
    )

    # Networks.
    network_factory = ippo.make_default_networks

    # Build the system
    test_system_except_trainer.build(
        environment_factory=environment_factory,
        network_factory=network_factory,
        executor_parameter_update_period=20,
        multi_process=False,
        run_evaluator=True,
        num_executors=1,
        # use_next_extras=False,
    )

    (
        data_server,
        parameter_server,
        executor,
        evaluator,
        trainer,
    ) = test_system_except_trainer._builder.store.system_build

    assert isinstance(executor, acme.core.Worker)
=======
>>>>>>> ec90cfed

    assert (
        lambda: key == "log_prob"
        for key in executor._executor.store.policies_info.values()
    )<|MERGE_RESOLUTION|>--- conflicted
+++ resolved
@@ -98,55 +98,7 @@
         assert list(executor._executor.store.actions_info.values())[i] in range(
             0, num_possible_actions[i]
         )
-<<<<<<< HEAD
-        return components, {}
 
-
-@pytest.fixture
-def test_system_except_trainer() -> System:
-    """Add description here."""
-    return TestSystemExceptTrainer()
-
-
-# Skip failing test for now
-@pytest.mark.skip
-def test_except_trainer(
-    test_system_except_trainer: System,
-) -> None:
-    """Test if the parameter server instantiates processes as expected."""
-
-    # Environment.
-    environment_factory = functools.partial(
-        debugging_utils.make_environment,
-        env_name="simple_spread",
-        action_space="discrete",
-    )
-
-    # Networks.
-    network_factory = ippo.make_default_networks
-
-    # Build the system
-    test_system_except_trainer.build(
-        environment_factory=environment_factory,
-        network_factory=network_factory,
-        executor_parameter_update_period=20,
-        multi_process=False,
-        run_evaluator=True,
-        num_executors=1,
-        # use_next_extras=False,
-    )
-
-    (
-        data_server,
-        parameter_server,
-        executor,
-        evaluator,
-        trainer,
-    ) = test_system_except_trainer._builder.store.system_build
-
-    assert isinstance(executor, acme.core.Worker)
-=======
->>>>>>> ec90cfed
 
     assert (
         lambda: key == "log_prob"
