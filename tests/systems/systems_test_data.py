# python3
# Copyright 2021 InstaDeep Ltd. All rights reserved.
#
# Licensed under the Apache License, Version 2.0 (the "License");
# you may not use this file except in compliance with the License.
# You may obtain a copy of the License at
#
#     http://www.apache.org/licenses/LICENSE-2.0
#
# Unless required by applicable law or agreed to in writing, software
# distributed under the License is distributed on an "AS IS" BASIS,
# WITHOUT WARRANTIES OR CONDITIONS OF ANY KIND, either express or implied.
# See the License for the specific language governing permissions and
# limitations under the License.

"""Built systems to be used in the integration tests"""

import functools
import tempfile
from datetime import datetime
from typing import Any

import optax

from mava.systems import System, ippo
from mava.utils.environments import debugging_utils
from mava.utils.loggers import logger_utils


def ippo_system_single_process() -> System:
    """Single process IPPO test system"""
    # Environment.
    environment_factory = functools.partial(
        debugging_utils.make_environment,
        env_name="simple_spread",
        action_space="discrete",
    )

    # Networks.
    def network_factory(*args: Any, **kwargs: Any) -> Any:
        return ippo.make_default_networks(  # type: ignore
            policy_layer_sizes=(32, 32),
            critic_layer_sizes=(64, 64),
            *args,
            **kwargs,
        )

    # Checkpointer appends "Checkpoints" to checkpoint_dir.
    base_dir = tempfile.mkdtemp()
    mava_id = str(datetime.now())
    checkpoint_subpath = f"{base_dir}/{mava_id}"

    # Log every [log_every] seconds.
    log_every = 1
    logger_factory = functools.partial(
        logger_utils.make_logger,
        directory=base_dir,
        to_terminal=True,
        to_tensorboard=True,
        time_stamp=mava_id,
        time_delta=log_every,
    )

    # Optimisers.
    policy_optimiser = optax.chain(
        optax.clip_by_global_norm(40.0), optax.scale_by_adam(), optax.scale(-1e-4)
    )

    critic_optimiser = optax.chain(
        optax.clip_by_global_norm(40.0), optax.scale_by_adam(), optax.scale(-1e-4)
    )

    # Create ippo system
    test_system = ippo.IPPOSystem()

    # Build the test_system
    test_system.build(
        environment_factory=environment_factory,
        network_factory=network_factory,
        logger_factory=logger_factory,
        experiment_path=checkpoint_subpath,
        policy_optimiser=policy_optimiser,
        critic_optimiser=critic_optimiser,
        executor_parameter_update_period=1,
        multi_process=False,  # Single process case
        run_evaluator=True,
        num_executors=1,
        max_queue_size=5000,
        epoch_batch_size=2,
        max_in_flight_samples_per_worker=4,
        num_workers_per_iterator=-1,
        rate_limiter_timeout_ms=-1,
        nodes_on_gpu=[],
        sequence_length=4,
        period=4,
        checkpoint_minute_interval=3 / 60,
        trainer_parameter_update_period=1,
    )

    return test_system


def ippo_system_single_process_norm() -> System:
    """Single process IPPO test system with features and value normalization"""
    # Environment.
    environment_factory = functools.partial(
        debugging_utils.make_environment,
        env_name="simple_spread",
        action_space="discrete",
    )

    # Networks.
    def network_factory(*args: Any, **kwargs: Any) -> Any:
        return ippo.make_default_networks(  # type: ignore
            policy_layer_sizes=(32, 32),
            critic_layer_sizes=(64, 64),
            *args,
            **kwargs,
        )

    # Checkpointer appends "Checkpoints" to checkpoint_dir.
    base_dir = tempfile.mkdtemp()
    mava_id = str(datetime.now())
    checkpoint_subpath = f"{base_dir}/{mava_id}"

    # Log every [log_every] seconds.
    log_every = 1
    logger_factory = functools.partial(
        logger_utils.make_logger,
        directory=base_dir,
        to_terminal=True,
        to_tensorboard=True,
        time_stamp=mava_id,
        time_delta=log_every,
    )

    # Optimisers.
    policy_optimiser = optax.chain(
        optax.clip_by_global_norm(40.0), optax.scale_by_adam(), optax.scale(-1e-4)
    )

    critic_optimiser = optax.chain(
        optax.clip_by_global_norm(40.0), optax.scale_by_adam(), optax.scale(-1e-4)
    )

    # Create ippo system
    test_system = ippo.IPPOSystem()

    # Build the test_system
    test_system.build(
        environment_factory=environment_factory,
        network_factory=network_factory,
        logger_factory=logger_factory,
        experiment_path=checkpoint_subpath,
        policy_optimiser=policy_optimiser,
        critic_optimiser=critic_optimiser,
        executor_parameter_update_period=1,
        multi_process=False,  # Single process case
        run_evaluator=True,
        num_executors=1,
        max_queue_size=5000,
        epoch_batch_size=2,
        max_in_flight_samples_per_worker=4,
        num_workers_per_iterator=-1,
        rate_limiter_timeout_ms=-1,
        nodes_on_gpu=[],
        sequence_length=4,
        period=4,
        checkpoint_minute_interval=3 / 60,
        trainer_parameter_update_period=1,
        normalize_observations=True,
        normalize_target_values=True,
    )

    return test_system


def ippo_system_multi_thread() -> System:
    """Multi thread IPPO test system using Launchpad"""
    # Environment.
    environment_factory = functools.partial(
        debugging_utils.make_environment,
        env_name="simple_spread",
        action_space="discrete",
    )

    # Networks.
    def network_factory(*args: Any, **kwargs: Any) -> Any:
        return ippo.make_default_networks(  # type: ignore
            policy_layer_sizes=(64, 64),
            critic_layer_sizes=(64, 64, 64),
            *args,
            **kwargs,
        )

    # Checkpointer appends "Checkpoints" to checkpoint_dir.
    base_dir = tempfile.mkdtemp()
    mava_id = str(datetime.now())
    checkpoint_subpath = f"{base_dir}/{mava_id}"

    # Log every [log_every] seconds.
    log_every = 10
    logger_factory = functools.partial(
        logger_utils.make_logger,
        directory=base_dir,
        to_terminal=True,
        to_tensorboard=True,
        time_stamp=mava_id,
        time_delta=log_every,
    )

    # Optimisers.
    policy_optimiser = optax.chain(
        optax.clip_by_global_norm(40.0), optax.scale_by_adam(), optax.scale(-1e-4)
    )

    critic_optimiser = optax.chain(
        optax.clip_by_global_norm(40.0), optax.scale_by_adam(), optax.scale(-1e-4)
    )

    # Create the ippo system
    test_system = ippo.IPPOSystem()

    # Build the system.
    test_system.build(
        environment_factory=environment_factory,
        network_factory=network_factory,
        logger_factory=logger_factory,
        experiment_path=checkpoint_subpath,
        policy_optimiser=policy_optimiser,
        critic_optimiser=critic_optimiser,
        executor_parameter_update_period=1,
        multi_process=True,
        run_evaluator=True,
        num_executors=1,
        max_queue_size=500,
<<<<<<< HEAD
        use_next_extras=False,
=======
>>>>>>> c77cc4a7
        epoch_batch_size=5,
        nodes_on_gpu=[],
        is_test=True,
        checkpoint_minute_interval=3 / 60,
        trainer_parameter_update_period=1,
    )
    return test_system


def ippo_system_multi_thread_eval() -> System:
    """Multi thread IPPO test system using Launchpad"""
    # Environment.
    environment_factory = functools.partial(
        debugging_utils.make_environment,
        env_name="simple_spread",
        action_space="discrete",
    )

    # Networks.
    def network_factory(*args: Any, **kwargs: Any) -> Any:
        return ippo.make_default_networks(  # type: ignore
            policy_layer_sizes=(64, 64),
            critic_layer_sizes=(64, 64, 64),
            *args,
            **kwargs,
        )

    # Checkpointer appends "Checkpoints" to checkpoint_dir.
    base_dir = tempfile.mkdtemp()
    mava_id = str(datetime.now())
    checkpoint_subpath = f"{base_dir}/{mava_id}"

    # Log every [log_every] seconds.
    log_every = 10
    logger_factory = functools.partial(
        logger_utils.make_logger,
        directory=base_dir,
        to_terminal=True,
        to_tensorboard=True,
        time_stamp=mava_id,
        time_delta=log_every,
    )

    # Optimisers.
    policy_optimiser = optax.chain(
        optax.clip_by_global_norm(40.0), optax.scale_by_adam(), optax.scale(-1e-4)
    )

    critic_optimiser = optax.chain(
        optax.clip_by_global_norm(40.0), optax.scale_by_adam(), optax.scale(-1e-4)
    )

    # Create the ippo system
    test_system = ippo.IPPOSystem()

    # Build the system.
    test_system.build(
        environment_factory=environment_factory,
        network_factory=network_factory,
        logger_factory=logger_factory,
        experiment_path=checkpoint_subpath,
        policy_optimiser=policy_optimiser,
        critic_optimiser=critic_optimiser,
        executor_parameter_update_period=1,
        multi_process=True,
        run_evaluator=True,
        num_executors=1,
        max_queue_size=500,
<<<<<<< HEAD
        use_next_extras=False,
=======
>>>>>>> c77cc4a7
        epoch_batch_size=5,
        nodes_on_gpu=[],
        is_test=True,
        checkpoint_minute_interval=3 / 60,
        trainer_parameter_update_period=1,
        evaluation_interval={"executor_steps": 10},
        evaluation_duration={"evaluator_episodes": 2},
        checkpoint_best_perf=True,
    )
    return test_system<|MERGE_RESOLUTION|>--- conflicted
+++ resolved
@@ -234,10 +234,6 @@
         run_evaluator=True,
         num_executors=1,
         max_queue_size=500,
-<<<<<<< HEAD
-        use_next_extras=False,
-=======
->>>>>>> c77cc4a7
         epoch_batch_size=5,
         nodes_on_gpu=[],
         is_test=True,
@@ -306,10 +302,6 @@
         run_evaluator=True,
         num_executors=1,
         max_queue_size=500,
-<<<<<<< HEAD
-        use_next_extras=False,
-=======
->>>>>>> c77cc4a7
         epoch_batch_size=5,
         nodes_on_gpu=[],
         is_test=True,
