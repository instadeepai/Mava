# python3
# Copyright 2021 InstaDeep Ltd. All rights reserved.
#
# Licensed under the Apache License, Version 2.0 (the "License");
# you may not use this file except in compliance with the License.
# You may obtain a copy of the License at
#
#     http://www.apache.org/licenses/LICENSE-2.0
#
# Unless required by applicable law or agreed to in writing, software
# distributed under the License is distributed on an "AS IS" BASIS,
# WITHOUT WARRANTIES OR CONDITIONS OF ANY KIND, either express or implied.
# See the License for the specific language governing permissions and
# limitations under the License.

import abc
import copy
import functools
from dataclasses import dataclass, field
from types import SimpleNamespace
from typing import Any, Callable, Dict, List, Optional, Sequence, Tuple, Union

import dm_env
import jax
import numpy as np
import reverb
from acme import specs as acme_specs
from acme.specs import EnvironmentSpec
from acme.testing.fakes import Actor as ActorMock
from acme.testing.fakes import ContinuousEnvironment, DiscreteEnvironment
from acme.testing.fakes import Environment as MockedEnvironment
from acme.testing.fakes import _generate_from_spec, _validate_spec
from reverb import rate_limiters, reverb_types

from mava import core, specs
from mava.components import Component
from mava.components.building.data_server import (
    OffPolicyDataServerConfig,
    OnPolicyDataServerConfig,
)
from mava.core_jax import SystemBuilder
from mava.environment_loop import ParallelEnvironmentLoop
from mava.specs import DesignSpec, MAEnvironmentSpec
from mava.systems.system import System
from mava.types import OLT, NestedArray, Observation
from mava.utils.builder_utils import convert_specs
from mava.utils.wrapper_utils import convert_np_type, parameterized_restart
from mava.wrappers.env_wrappers import ParallelEnvWrapper
from tests.enums import MockedEnvironments

"""Mock Objects for Tests"""


class MockedExecutor(ActorMock, core.Executor):
    """Mock Executor Class."""

    def __init__(self, spec: specs.EnvironmentSpec):
        """Initialise mock executor."""
        super().__init__(spec)
        self._specs = spec
        self._evaluator = False

    def select_actions(
        self, observations: Dict[str, NestedArray]
    ) -> Dict[str, NestedArray]:
        """Select actions over all agents."""
        return {
            agent: _generate_from_spec(self._spec[agent].actions)
            for agent, observation in observations.items()
        }

    def observe_first(
        self,
        timestep: dm_env.TimeStep,
        extras: Dict[str, NestedArray] = {},
    ) -> None:
        """Observe first environment state."""
        for agent, observation_spec in self._specs.items():
            _validate_spec(
                observation_spec.observations,
                timestep.observation[agent],
            )
        if extras:
            _validate_spec(extras)

    def agent_observe_first(self, agent: str, timestep: dm_env.TimeStep) -> None:
        """Agent observe first environment state."""
        _validate_spec(self._spec[agent].observations, timestep.observation)

    def observe(
        self,
        action: Dict[str, NestedArray],
        next_timestep: dm_env.TimeStep,
        next_extras: Dict[str, NestedArray] = {},
    ) -> None:
        """Observe environment."""

        for agent, observation_spec in self._spec.items():
            if agent in action.keys():
                _validate_spec(observation_spec.actions, action[agent])

            if agent in next_timestep.reward.keys():
                _validate_spec(observation_spec.rewards, next_timestep.reward[agent])

            if agent in next_timestep.discount.keys():
                _validate_spec(
                    observation_spec.discounts, next_timestep.discount[agent]
                )

            if next_timestep.observation and agent in next_timestep.observation.keys():
                _validate_spec(
                    observation_spec.observations, next_timestep.observation[agent]
                )
        if next_extras:
            _validate_spec(next_extras)

    def agent_observe(
        self,
        agent: str,
        action: Union[float, int, NestedArray],
        next_timestep: dm_env.TimeStep,
    ) -> None:
        """Observation of agent."""
        observation_spec = self._spec[agent]
        _validate_spec(observation_spec.actions, action)
        _validate_spec(observation_spec.rewards, next_timestep.reward)
        _validate_spec(observation_spec.discounts, next_timestep.discount)


class MockedSystem(MockedExecutor):
    """Mocked System Class."""

    def __init__(
        self,
        specs: specs.EnvironmentSpec,
    ):
        """Initialise a mock system."""
        super().__init__(specs)
        self._specs = specs

        # Initialize Mock Vars
        self.variables: Dict = {}
        network_type = "mlp"
        self.variables[network_type] = {}
        for agent in self._specs.keys():
            self.variables[network_type][agent] = np.random.rand(5, 5)

    def get_variables(self, names: Sequence[str]) -> Dict[str, Dict[str, Any]]:
        """Get system variables."""
        variables: Dict = {}
        for network_type in names:
            variables[network_type] = {
                agent: self.variables[network_type][agent] for agent in self.agents
            }
        return variables


"""Function returns a Multi-agent env, of type base_class.
base_class: DiscreteEnvironment or ContinuousEnvironment. """


def get_ma_environment(
    base_class: Union[DiscreteEnvironment, ContinuousEnvironment]
) -> Any:
    """Gets an environment."""

    class MockedEnvironment(base_class):  # type: ignore
        """Mocked Multi-Agent Environment.

        This simply creates multiple agents, with a spec per agent
        and updates the spec functions of base_class.
        """

        def __init__(self, *args: Any, **kwargs: Any) -> None:
            base_class.__init__(self, *args, **kwargs)
            self._agents = ["agent_0", "agent_1", "agent_2"]
            self._possible_agents = self.agents
            self.num_agents = len(self.agents)

            multi_agent_specs = {}
            for agent in self.agents:
                spec = self._spec
                actions = spec.actions
                rewards = spec.rewards
                discounts = spec.discounts

                # Observation spec needs to be an OLT
                ma_observation_spec = self.observation_spec()
                multi_agent_specs[agent] = EnvironmentSpec(
                    observations=ma_observation_spec,
                    actions=actions,
                    rewards=rewards,
                    discounts=discounts,
                )

            self._specs = multi_agent_specs

        def extras_spec(self) -> Dict:
            return {}

        def reward_spec(self) -> Dict[str, acme_specs.Array]:
            reward_specs = {}
            for agent in self.agents:
                reward_specs[agent] = super().reward_spec()
            return reward_specs

        def discount_spec(self) -> Dict[str, acme_specs.BoundedArray]:
            discount_specs = {}
            for agent in self.agents:
                discount_specs[agent] = super().discount_spec()
            return discount_specs

        @property
        def agents(self) -> List:
            return self._agents

        @property
        def possible_agents(self) -> List:
            return self._possible_agents

        @property
        def env_done(self) -> bool:
            return not self.agents

        @property
        def death_masked_agents(self) -> List:
            """Returns all death masked agents"""
            return []

        @property
        def obs_normalisation_start_index(self) -> int:
            """Returns an interger to indicate which features should not be normalised"""
            return 0

    return MockedEnvironment


"""Class that updates functions for parallel environment.
This class should be inherited with a MockedEnvironment. """


class ParallelEnvironment(MockedEnvironment, ParallelEnvWrapper):
    def __init__(self, agents: List, specs: EnvironmentSpec) -> None:
        """Initialise mock parallel environment."""
        self._agents = agents
        self._specs = specs

    def action_spec(
        self,
    ) -> Dict[str, Union[acme_specs.DiscreteArray, acme_specs.BoundedArray]]:
        """Return action spec."""
        action_spec = {}
        for agent in self.agents:
            action_spec[agent] = super().action_spec()
        return action_spec

    def observation_spec(self) -> Observation:
        """Return observation spec."""
        observation_specs = {}
        for agent in self.agents:
            legals = self.action_spec()[agent]
            terminal = acme_specs.Array(
                (1,),
                np.float32,
            )

            observation_specs[agent] = OLT(
                observation=super().observation_spec(),
                legal_actions=legals,
                terminal=terminal,
            )
        return observation_specs

    def _generate_fake_observation(self) -> Observation:
        return _generate_from_spec(self.observation_spec())

    def reset(self) -> dm_env.TimeStep:
        """Reset the environment."""
        observations = {}
        for agent in self.agents:
            observation = self._generate_fake_observation()
            observations[agent] = observation

        rewards = {agent: convert_np_type("float32", 0) for agent in self.agents}
        discounts = {agent: convert_np_type("float32", 1) for agent in self.agents}

        self._step = 1
        return parameterized_restart(rewards, discounts, observations)  # type: ignore

    def step(
        self, actions: Dict[str, Union[float, int, NestedArray]]
    ) -> dm_env.TimeStep:
        """Step the environment."""

        # Return a reset timestep if we haven't touched the environment yet.
        if not self._step:
            return self.reset()

        for agent, action in actions.items():
            _validate_spec(self._specs[agent].actions, action)

        observation = {
            agent: self._generate_fake_observation() for agent in self.agents
        }
        reward = {agent: self._generate_fake_reward() for agent in self.agents}
        discount = {agent: self._generate_fake_discount() for agent in self.agents}

        if self._episode_length and (self._step == self._episode_length):
            self._step = 0
            # We can't use dm_env.termination directly because then the discount
            # wouldn't necessarily conform to the spec (if eg. we want float32).
            return dm_env.TimeStep(dm_env.StepType.LAST, reward, discount, observation)
        else:
            self._step += 1
            return dm_env.transition(
                reward=reward, observation=observation, discount=discount
            )


"""Mocked Multi-Agent Discrete Environment"""


DiscreteMAEnvironment = get_ma_environment(DiscreteEnvironment)
ContinuousMAEnvironment = get_ma_environment(ContinuousEnvironment)

<<<<<<< HEAD
# flake8: noqa: E501
class MockedMADiscreteEnvironment(DiscreteMAEnvironment, DiscreteEnvironment):  # type: ignore
=======

class MockedMADiscreteEnvironment(DiscreteMAEnvironment, DiscreteEnvironment):  # type: ignore # noqa: E501
>>>>>>> a5ab561c
    def __init__(self, *args: Any, **kwargs: Any):
        """Initialise mock discrete environment."""
        DiscreteMAEnvironment.__init__(self, *args, **kwargs)


"""Mocked Multi-Agent Continuous Environment"""


class MockedMAContinuousEnvironment(
    ContinuousMAEnvironment, ContinuousEnvironment  # type: ignore
):
    def __init__(self, *args: Any, **kwargs: Any):
        """Initialise mock continuous environment."""
        ContinuousMAEnvironment.__init__(self, *args, **kwargs)


"""Mocked Multi-Agent Parallel Discrete Environment"""


class ParallelMADiscreteEnvironment(ParallelEnvironment, MockedMADiscreteEnvironment):
    """Initialise mock discrete parallel environment."""

    def __init__(self, *args: Any, **kwargs: Any):
        """Initialise mock discrete parallel environment."""
        MockedMADiscreteEnvironment.__init__(self, *args, **kwargs)
        ParallelEnvironment.__init__(self, self.agents, self._specs)


"""Mocked Multi-Agent Parallel Continuous Environment"""


class ParallelMAContinuousEnvironment(
    ParallelEnvironment, MockedMAContinuousEnvironment
):
    def __init__(self, *args: Any, **kwargs: Any):
        """Initialise mock continuous parallel environment."""
        MockedMAContinuousEnvironment.__init__(self, *args, **kwargs)
        ParallelEnvironment.__init__(self, self.agents, self._specs)


"""Mocked Multi-Agent Sequential Continuous Environment"""


# Mock components to feed to the builder
@dataclass
class MockAdderConfig:
    adder_param: float = 2.7


class MockAdderClass:
    def __init__(
        self,
    ) -> None:
        """_summary_"""
        pass

    def add_first(
        self, timestep: dm_env.TimeStep, extras: Dict[str, NestedArray] = {}
    ) -> None:
        """_summary_

        Args:
            timestep : _description_
            extras : _description_.
        """
        pass

    def add(
        self,
        actions: Dict[str, NestedArray],
        next_timestep: dm_env.TimeStep,
        next_extras: Dict[str, NestedArray] = {},
    ) -> None:
        """_summary_

        Args:
            actions : _description_
            next_timestep : _description_
            next_extras : _description_.
        """
        pass


class MockAdder(Component):
    def __init__(self, config: MockAdderConfig = MockAdderConfig()) -> None:
        """Mock system component."""
        self.config = config

    def on_building_executor_adder(self, builder: SystemBuilder) -> None:
        """_summary_"""
        builder.store.adder = MockAdderClass()

    @staticmethod
    def name() -> str:
        """Static method that returns component name."""
        return "executor_adder"


def make_fake_env_specs() -> MAEnvironmentSpec:
    """_summary_

    Returns:
        _description_
    """
    agents = ["agent_0", "agent_1"]
    env_spec = {}
    for agent in agents:
        env_spec[agent] = acme_specs.EnvironmentSpec(
            observations=acme_specs.Array(shape=(10, 5), dtype=np.float32),
            actions=acme_specs.DiscreteArray(num_values=3),
            rewards=acme_specs.Array(shape=(), dtype=np.float32),
            discounts=acme_specs.BoundedArray(
                shape=(), dtype=np.float32, minimum=0.0, maximum=1.0
            ),
        )
    return MAEnvironmentSpec(
        environment=None,
        agent_environment_specs=env_spec,
        extras_specs={"extras": acme_specs.Array(shape=(), dtype=np.float32)},
    )


def make_fake_env(
    env_name: MockedEnvironments = MockedEnvironments.Mocked_Dicrete,
    evaluation: bool = False,
) -> Any:
    """Func that creates a fake env.

    Args:
        env_name : env name.
        evaluation: whether env is used for eval or not.
            Not sure we should use this in spec.

    Raises:
        Exception: no matching env.

    Returns:
        mock env.
    """
    del evaluation
    env = ParallelMADiscreteEnvironment(
        num_actions=18,
        num_observations=2,
        obs_shape=(84, 84, 4),
        obs_dtype=np.float32,
        episode_length=10,
    )

    if env is None:
        raise Exception("Env_spec is not valid.")

    return env, {}


def make_fake_environment_factory(
    env_name: MockedEnvironments = MockedEnvironments.Mocked_Dicrete,
) -> Any:
    """Returns a mock env factory.

    Args:
        env_name : env name.

    Returns:
        a mocked env factory.
    """
    return functools.partial(
        make_fake_env,
        env_name=env_name,
    )


def mock_table(
    name: str = "mock_table",
    sampler: reverb_types.SelectorType = reverb.selectors.Uniform(),
    remover: reverb_types.SelectorType = reverb.selectors.Fifo(),
    max_size: int = 100,
    rate_limiter: rate_limiters.RateLimiter = reverb.rate_limiters.MinSize(1),
    max_times_sampled: int = 0,
    signature: Any = None,
) -> reverb.Table:
    """Func returns mock table used in testing.

    Args:
        name : table name.
        sampler : reverb sampler.
        remover : reverb remover.
        max_size : max size of table.
        rate_limiter : rate limiter.
        max_times_sampled : max times sampled.
        signature : signature.

    Returns:
        mock reverb table.
    """
    return reverb.Table(
        name=name,
        sampler=sampler,
        remover=remover,
        max_size=max_size,
        rate_limiter=rate_limiter,
        signature=signature,
        max_times_sampled=max_times_sampled,
    )


def mock_queue(
    name: str = "mock_table",
    max_queue_size: int = 100,
    signature: Any = None,
) -> reverb.Table:
    """Func returns mock queue.

    Args:
        name : table name.
        max_queue_size : max queue size.
        signature : signature.

    Returns:
        mock queue.
    """
    return reverb.Table.queue(name=name, max_size=max_queue_size, signature=signature)


class MockDataServer(Component):
    def __init__(self, config: SimpleNamespace = SimpleNamespace()) -> None:
        """_summary_

        Args:
            config : _description_.
        """
        self.config = config

    def _create_table_per_trainer(self, builder: SystemBuilder) -> List[reverb.Table]:
        """Create table for each trainer"""
        builder.store.table_network_config = {"table_0": "network_0"}
        data_tables = []
        extras_spec: dict = {}
        for table_key in builder.store.table_network_config.keys():
            num_networks = len(builder.store.table_network_config[table_key])
            env_spec = copy.deepcopy(builder.store.ma_environment_spec)
            env_spec.set_agent_environment_specs(
                convert_specs(
                    builder.store.agent_net_keys,
                    env_spec.get_agent_environment_specs(),
                    num_networks,
                )
            )
            table = self.table(table_key, env_spec, extras_spec, builder)
            data_tables.append(table)
        return data_tables

    @abc.abstractmethod
    def table(
        self,
        table_key: str,
        environment_spec: specs.MAEnvironmentSpec,
        extras_spec: Dict[str, Any],
        builder: SystemBuilder,
    ) -> reverb.Table:
        """_summary_"""

    def on_building_data_server(self, builder: SystemBuilder) -> None:
        """[summary]"""
        builder.store.data_tables = self._create_table_per_trainer(builder)

    @staticmethod
    def name() -> str:
        """Static method that returns component name."""
        return "data_server"


class MockOnPolicyDataServer(MockDataServer):
    def __init__(
        self, config: OnPolicyDataServerConfig = OnPolicyDataServerConfig()
    ) -> None:
        """_summary_

        Args:
            config : _description_.
        """
        self.config = config

    def _create_table_per_trainer(self, builder: SystemBuilder) -> List[reverb.Table]:
        """Create table for each trainer"""
        builder.store.table_network_config = {"table_0": "network_0"}
        data_tables = []
        extras_spec: dict = {}
        for table_key in builder.store.table_network_config.keys():
            num_networks = len(builder.store.table_network_config[table_key])
            env_spec = copy.deepcopy(builder.store.ma_environment_spec)
            env_spec.set_agent_environment_specs(
                convert_specs(
                    builder.store.agent_net_keys,
                    env_spec.get_agent_environment_specs(),
                    num_networks,
                )
            )
            table = self.table(table_key, env_spec, extras_spec, builder)
            data_tables.append(table)
        return data_tables

    def table(
        self,
        table_key: str,
        environment_spec: specs.MAEnvironmentSpec,
        extras_spec: Dict[str, Any],
        builder: SystemBuilder,
    ) -> reverb.Table:
        """Func returns mock table used in testing.

        Args:
            table_key: key for specific table.
            environment_spec: env spec.
            extras_spec: extras spec.
            builder: builder used for building this component.

        Returns:
            mock reverb table.
        """
        if builder.store.__dict__.get("sequence_length"):
            signature = builder.store.adder_signature_fn(
                environment_spec, builder.store.sequence_length, extras_spec
            )
        else:
            signature = builder.store.adder_signature_fn(environment_spec, extras_spec)
        return mock_queue(
            name=table_key,
            max_queue_size=self.config.max_queue_size,
            signature=signature,
        )


class MockOffPolicyDataServer(MockDataServer):
    def __init__(
        self, config: OffPolicyDataServerConfig = OffPolicyDataServerConfig()
    ) -> None:
        """_summary_

        Args:
            config : _description_.
        """
        self.config = config

    def _create_table_per_trainer(self, builder: SystemBuilder) -> List[reverb.Table]:
        """Create table for each trainer"""
        builder.store.table_network_config = {"table_0": "network_0"}
        data_tables = []
        extras_spec: dict = {}
        for table_key in builder.store.table_network_config.keys():
            num_networks = len(builder.store.table_network_config[table_key])
            env_spec = copy.deepcopy(builder.store.ma_environment_spec)
            env_spec.set_agent_environment_specs(
                convert_specs(
                    builder.store.agent_net_keys,
                    env_spec.get_agent_environment_specs(),
                    num_networks,
                )
            )
            table = self.table(table_key, env_spec, extras_spec, builder)
            data_tables.append(table)
        return data_tables

    def table(
        self,
        table_key: str,
        environment_spec: specs.MAEnvironmentSpec,
        extras_spec: Dict[str, Any],
        builder: SystemBuilder,
    ) -> reverb.Table:
        """Func returns mock table used in testing.

        Args:
            table_key: key for specific table.
            environment_spec: env spec.
            extras_spec: extras spec.
            builder: builder used for building this component.

        Returns:
            mock reverb table.
        """
        return mock_table(
            name=table_key,
            sampler=reverb.selectors.Uniform(),
            remover=reverb.selectors.Fifo(),
            max_size=self.config.max_size,
            max_times_sampled=self.config.max_times_sampled,
            rate_limiter=builder.store.rate_limiter_fn(),
            signature=builder.store.adder_signature_fn(environment_spec, extras_spec),
        )


@dataclass
class MockParameterServerConfig:
    """Mock parameter server config"""

    parameter_server_param: int = 2


class MockParameterServer(Component):
    def __init__(
        self,
        config: MockParameterServerConfig = MockParameterServerConfig(),
    ) -> None:
        """Mock system component."""
        self.config = config

    def on_building_parameter_server(self, builder: SystemBuilder) -> None:
        """_summary_"""

    @staticmethod
    def name() -> str:
        """Static method that returns component name."""
        return "parameter_server"


@dataclass
class MockLoggerConfig:
    """Mock logger config"""

    logger_param_0: int = 1
    logger_param_1: int = 2


class MockLoggerClass:
    def __init__(self) -> None:
        """Mock logger component."""
        self._label = "logger_label"
        self._directory = "logger_directory"
        self._logger_info = (True, False, False, 10, print, 0)

    def write(self, data: Dict) -> None:
        """_summary_"""
        pass


class MockLogger(Component):
    def __init__(
        self,
        config: MockLoggerConfig = MockLoggerConfig(),
    ) -> None:
        """Mock system component."""
        self.config = config

    def on_building_executor_logger(self, builder: SystemBuilder) -> None:
        """_summary_"""
        builder.store.executor_logger = MockLoggerClass()

    def on_building_trainer_logger(self, builder: SystemBuilder) -> None:
        """_summary_"""
        builder.store.trainer_logger = MockLoggerClass()

    @staticmethod
    def name() -> str:
        """Static method that returns component name."""
        return "logger"


@dataclass
class MockExecutorParameterClientConfig:
    """Mock parameter client config"""

    executor_parameter_client_param_0: int = 1
    executor_parameter_client_param_1: str = "param"


class MockExecutorParameterClient(Component):
    def __init__(
        self,
        config: MockExecutorParameterClientConfig = MockExecutorParameterClientConfig(),
    ) -> None:
        """Mock system component."""
        self.config = config

    def on_building_executor_parameter_client(self, builder: SystemBuilder) -> None:
        """_summary_"""
        builder.store.executor_parameter_client = None

    @staticmethod
    def name() -> str:
        """Static method that returns component name."""
        return "executor_parameter_client"


@dataclass
class MockTrainerParameterClientConfig:
    """Mock parameter client config"""

    trainer_parameter_client_param_0: int = 1
    trainer_parameter_client_param_1: str = "param"
    trainer_parameter_update_period: int = 1


class MockTrainerParameterClient(Component):
    def __init__(
        self,
        config: MockTrainerParameterClientConfig = MockTrainerParameterClientConfig(),
    ) -> None:
        """Mock system component."""
        self.config = config

    def on_building_trainer_parameter_client(self, builder: SystemBuilder) -> None:
        """_summary_"""
        builder.store.trainer_parameter_client = None

    @staticmethod
    def name() -> str:
        """Static method that returns component name."""
        return "trainer_parameter_client"


@dataclass
class MockExecutorDefaultConfig:
    """Mock executor config"""

    executor_param: int = 1


class MockExecutor(Component):
    def __init__(
        self,
        config: MockExecutorDefaultConfig = MockExecutorDefaultConfig(),
    ) -> None:
        """Mock system component."""
        self.config = config

    def on_building_init(self, builder: SystemBuilder) -> None:
        """_summary_"""
        builder.store.agent_net_keys = {
            "agent_0": "network_agent",
            "agent_1": "network_agent",
            "agent_2": "network_agent",
        }

    @staticmethod
    def name() -> str:
        """Static method that returns component name."""
        return "executor"


@dataclass
class MockExecutorEnvironmentLoopConfig:
    """Mock executor environment loop config"""

    should_update: bool = True


class MockExecutorEnvironmentLoop(Component):
    def __init__(
        self,
        config: MockExecutorEnvironmentLoopConfig = MockExecutorEnvironmentLoopConfig(),
    ) -> None:
        """Mock system component."""
        self.config = config

    def on_building_init_start(self, builder: SystemBuilder) -> None:
        """[summary]"""
        pass

    def on_building_executor_environment(self, builder: SystemBuilder) -> None:
        """_summary_"""
        builder.store.executor_environment = (
            builder.store.global_config.environment_factory(evaluation=False)
        )

    def on_building_executor_environment_loop(self, builder: SystemBuilder) -> None:
        """_summary_"""

        executor_environment_loop = ParallelEnvironmentLoop(
            environment=builder.store.executor_environment,
            executor=builder.store.executor,
            logger=builder.store.executor_logger,
            should_update=self.config.should_update,
        )
        del builder.store.executor_logger
        if builder.store.executor_id == "evaluator":
            builder.store.system_evaluator = executor_environment_loop
        else:
            builder.store.system_executor = executor_environment_loop

    @staticmethod
    def name() -> str:
        """Static method that returns component name."""
        return "executor_environment_loop"


@dataclass
class MockNetworksConfig:
    """Mock networks config"""

    network_factory: Optional[Callable[[str], dm_env.Environment]] = None
    seed: int = 1234


class MockNetworks(Component):
    def __init__(
        self,
        config: MockNetworksConfig = MockNetworksConfig(),
    ):
        """[summary]"""
        self.config = config

    def on_building_init_start(self, builder: SystemBuilder) -> None:
        """Summary"""

        # Setup the jax key for network initialisations
        builder.store.base_key = jax.random.PRNGKey(self.config.seed)

        # Build network function here
        builder.store.base_key, network_key = jax.random.split(builder.store.base_key)
        builder.store.network_factory = (
            lambda: self.config.network_factory(  # type: ignore
                environment_spec=builder.store.ma_environment_spec,
                agent_net_keys=builder.store.agent_net_keys,
                base_key=network_key,
            )
        )

    @staticmethod
    def name() -> str:
        """_summary_"""
        return "networks"


@dataclass
class MockTrainerDatasetConfig:
    """Mock trainer dataset config"""

    trainer_dataset_param: int = 5


class MockTrainerDataset(Component):
    def __init__(
        self,
        config: MockTrainerDatasetConfig = MockTrainerDatasetConfig(),
    ) -> None:
        """Mock system component."""
        self.config = config

    def on_building_init_end(self, builder: SystemBuilder) -> None:
        """_summary_"""
        builder.store.net_spec_keys = {"network_agent": "agent_0"}

    def on_building_trainer_dataset(self, builder: SystemBuilder) -> None:
        """_summary_"""
        builder.store.dataset = self.config.trainer_dataset_param

    @staticmethod
    def name() -> str:
        """Static method that returns component name."""
        return "trainer_dataset"


@dataclass
class MockTrainerConfig:
    """Mock trainer config"""

    trainer_param_0: int = 2
    trainer_param_1: str = "train"


class MockTrainer(Component):
    def __init__(
        self,
        config: MockTrainerConfig = MockTrainerConfig(),
    ) -> None:
        """Mock system component."""
        self.config = config

    def on_building_init_end(self, builder: SystemBuilder) -> None:
        """TODO: Add description here."""
        builder.store.table_network_config = {
            "trainer_0": ["network_agent", "network_agent", "network_agent"]
        }
        builder.store.trainer_networks = {"trainer_0": ["network_agent"]}

    def on_building_trainer(self, builder: SystemBuilder) -> None:
        """_summary_"""
        builder.store.system_trainer = (
            builder.store.trainer_id,
            builder.store.trainer_logger,
            builder.store.dataset,
            builder.store.trainer_parameter_client,
        )

    @staticmethod
    def name() -> str:
        """Static method that returns component name."""
        return "trainer"


@dataclass
class DistributorConfig:
    """Mock distributor config"""

    num_executors: int = 1
    nodes_on_gpu: List[str] = field(default_factory=list)
    multi_process: bool = True
    name: str = "system"


class MockDistributor(Component):
    def __init__(self, config: DistributorConfig = DistributorConfig()) -> None:
        """Mock system distributor component.

        Args:
            config : dataclass configuration for setting component hyperparameters
        """
        self.config = config

    def on_building_program_nodes(self, builder: SystemBuilder) -> None:
        """_summary_"""
        builder.store.data_key = [1234, 1234]
        builder.store.eval_key = [1234, 1234]
        builder.store.param_key = [1234, 1234]
        builder.store.executor_keys = [[1234, 1234]]
        builder.store.trainer_keys = [[1234, 1234]]

        data_server = builder.data_server()

        parameter_server = builder.parameter_server()

        trainer = builder.trainer(
            trainer_id="trainer_0",
            data_server_client=data_server,
            parameter_server_client=parameter_server,
        )
        executor = builder.executor(
            executor_id="executor_0",
            data_server_client=data_server,
            parameter_server_client=parameter_server,
        )
        evaluator = builder.executor(
            executor_id="evaluator",
            data_server_client=None,
            parameter_server_client=parameter_server,
        )
        builder.store.system_build = (
            data_server,
            parameter_server,
            executor,
            evaluator,
            trainer,
        )

    @staticmethod
    def name() -> str:
        """Component type name, e.g. 'dataset' or 'executor'.

        Returns:
            Component type name
        """
        return "distributor"


def return_test_system(components: Dict) -> System:
    """Func that generates a test system based on a dict of components.

    Args:
        components : components that are part of the system.

    Returns:
        a system.
    """

    class TestSystem(System):
        @staticmethod
        def design() -> Tuple[DesignSpec, Dict]:
            """Mock system design with zero components.

            Returns:
                system callback components
            """
            return DesignSpec(**components), {}

    return TestSystem()<|MERGE_RESOLUTION|>--- conflicted
+++ resolved
@@ -323,13 +323,8 @@
 DiscreteMAEnvironment = get_ma_environment(DiscreteEnvironment)
 ContinuousMAEnvironment = get_ma_environment(ContinuousEnvironment)
 
-<<<<<<< HEAD
-# flake8: noqa: E501
-class MockedMADiscreteEnvironment(DiscreteMAEnvironment, DiscreteEnvironment):  # type: ignore
-=======
 
 class MockedMADiscreteEnvironment(DiscreteMAEnvironment, DiscreteEnvironment):  # type: ignore # noqa: E501
->>>>>>> a5ab561c
     def __init__(self, *args: Any, **kwargs: Any):
         """Initialise mock discrete environment."""
         DiscreteMAEnvironment.__init__(self, *args, **kwargs)
