# python3
# Copyright 2021 InstaDeep Ltd. All rights reserved.
#
# Licensed under the Apache License, Version 2.0 (the "License");
# you may not use this file except in compliance with the License.
# You may obtain a copy of the License at
#
#     http://www.apache.org/licenses/LICENSE-2.0
#
# Unless required by applicable law or agreed to in writing, software
# distributed under the License is distributed on an "AS IS" BASIS,
# WITHOUT WARRANTIES OR CONDITIONS OF ANY KIND, either express or implied.
# See the License for the specific language governing permissions and
# limitations under the License.

"""Tests for FeedforwardExecutorObserve class for Jax-based Mava systems"""


from types import SimpleNamespace
from typing import Any, Dict

import jax.numpy as jnp
import pytest
from dm_env import StepType, TimeStep

from mava.components.executing.observing import (
    FeedforwardExecutorObserve,
    RecurrentExecutorObserve,
)
from mava.systems.executor import Executor
from mava.types import OLT


class MockAdder:
    """Mock for adder"""

    def __init__(self) -> None:
        """Initiator of a mock adder"""
        pass

    def add_first(self, timestep: TimeStep) -> None:
        """Record the first observation of a trajectory."""
        self.test_timestep = timestep

    def add(
        self,
        actions: Dict[str, Any],
        next_timestep: TimeStep,
        extras: Dict[str, Any],
<<<<<<< HEAD
        next_extras: Dict[str, Any],
=======
>>>>>>> 00ebf084
    ) -> None:
        """Record the observation of a trajectory."""
        self.test_adder_actions = actions
        self.test_next_timestep = next_timestep
        self.test_extras = extras
<<<<<<< HEAD
        self.test_next_extras = next_extras
=======
>>>>>>> 00ebf084


class MockExecutorParameterClient:
    """Mock for the executor's parameter client"""

    def __init__(self) -> None:
        """Initiator of an executor's parameter client"""
        self.parm = False

    def set_and_get_async(self) -> None:
        """Asynchronously updates the get variables with the latest copy from source."""
        self.parm = True


# Networks
agent_net_keys = {
    "agent_0": "network_agent_0",
    "agent_1": "network_agent_1",
    "agent_2": "network_agent_2",
}


class network:
    def __init__(self) -> None:
        pass

    @staticmethod
    def get_init_state() -> int:
        return 12345


networks = {
    "network_agent_0": network,
    "network_agent_1": network,
    "network_agent_2": network,
}


@pytest.fixture
def executor_without_adder() -> Executor:
    """Mock executor component without adder"""
    extras = {
        "agent_0": jnp.array([0]),
        "agent_1": jnp.array([1]),
        "agent_2": jnp.array([2]),
    }

    store = SimpleNamespace(
        is_evaluator=None,
        observations={},
        adder=None,
        extras=extras,
        agent_net_keys=agent_net_keys,
        networks=networks,
    )
    return Executor(store=store)


class MockExecutor(Executor):
    """Mock for the executor"""

    def __init__(self, *args: object) -> None:
        """Initiator of a mock for the executor"""
        # network_int_keys_extras
        network_int_keys_extras = None
        # network_sampling_setup
        network_sampling_setup = [
            ["network_agent_0"],
            ["network_agent_1"],
            ["network_agent_2"],
        ]
        # net_keys_to_ids
        net_keys_to_ids = {
            "network_agent_0": 0,
            "network_agent_1": 1,
            "network_agent_2": 2,
        }
        # timestep
        timestep = TimeStep(
            step_type=StepType.FIRST,
            reward=0.0,
            discount=1.0,
            observation=OLT(
                observation=[0.1, 0.3, 0.7], legal_actions=[1], agent_mask=[1]
            ),
        )
        # extras
        extras: Dict[str, Any] = {}
        # Policy states
        policy_states = 1234
        # Adder
        adder = MockAdder()
        # actions_info
        actions_info = {
            "agent_0": "action_info_agent_0",
            "agent_1": "action_info_agent_1",
            "agent_2": "action_info_agent_2",
        }
        # policies_info
        policies_info = {
            "agent_0": "policy_info_agent_0",
            "agent_1": "policy_info_agent_1",
            "agent_2": "policy_info_agent_2",
        }
        # executor_parameter_client
        executor_parameter_client = MockExecutorParameterClient()
        # Store
        store = SimpleNamespace(
            is_evaluator=None,
            observations={},
            policy={},
            agent_net_keys=agent_net_keys,
            network_int_keys_extras=network_int_keys_extras,
            network_sampling_setup=network_sampling_setup,
            net_keys_to_ids=net_keys_to_ids,
            timestep=timestep,
            extras=extras,
            policy_states=policy_states,
            networks=networks,
            adder=adder,
            next_timestep=timestep,
            actions_info=actions_info,
            policies_info=policies_info,
            executor_parameter_client=executor_parameter_client,
        )
        self.store = store


@pytest.fixture
def mock_executor() -> MockExecutor:
    """Mock executor component."""
    return MockExecutor()


@pytest.fixture
def mock_executor_fixed_net() -> MockExecutor:
    """Mock executor component with network sampling setup fixed."""
    mock_executor_fixed_network = MockExecutor()
    fixed_network_sampling_setup = [
        ["network_agent_0", "network_agent_1", "network_agent_2"]
    ]
    mock_executor_fixed_network.store.network_sampling_setup = (
        fixed_network_sampling_setup
    )
    return mock_executor_fixed_network


#######################
# Feedforward executors#
#######################
@pytest.fixture
def feedforward_executor_observe() -> FeedforwardExecutorObserve:
    """FeedforwardExecutorObserve.

    Returns:
        FeedforwardExecutorObserve
    """
    return FeedforwardExecutorObserve()


def test_on_execution_observe_first_without_adder(
    feedforward_executor_observe: FeedforwardExecutorObserve,
    executor_without_adder: Executor,
) -> None:
    """Test entering executor without store.adder

    Args:
        feedforward_executor_observe: FeedForwardExecutorObserve,
        executor_without_adder: Executor
    """
    feedforward_executor_observe.on_execution_observe_first(
        executor=executor_without_adder
    )

    assert executor_without_adder.store.extras == {
        "agent_0": jnp.array([0]),
        "agent_1": jnp.array([1]),
        "agent_2": jnp.array([2]),
    }
    assert not hasattr(executor_without_adder.store, "network_int_keys_extras")
    assert hasattr(executor_without_adder.store, "agent_net_keys")


def test_on_execution_observe_first(
    feedforward_executor_observe: FeedforwardExecutorObserve,
    mock_executor: MockExecutor,
) -> None:
    """Test on_execution_observe_first method from FeedForwardExecutorObserve

    Args:
        feedforward_executor_observe: FeedForwardExecutorObserve,
        mock_executor: Executor
    """
    feedforward_executor_observe.on_execution_observe_first(executor=mock_executor)

    for agent, net in mock_executor.store.agent_net_keys.items():
        assert type(agent) == str
        assert type(net) == str
        assert agent in ["agent_0", "agent_1", "agent_2"]
        assert net in ["network_agent_0", "network_agent_1", "network_agent_2"]

    for agent, value in mock_executor.store.network_int_keys_extras.items():
        assert type(agent) == str
        assert agent in ["agent_0", "agent_1", "agent_2"]
        assert value in mock_executor.store.net_keys_to_ids.values()

    assert (
        mock_executor.store.extras["network_int_keys"]
        == mock_executor.store.network_int_keys_extras
    )

    assert mock_executor.store.adder.test_timestep == mock_executor.store.timestep


def test_on_execution_observe_first_fixed_sampling(
    feedforward_executor_observe: FeedforwardExecutorObserve,
    mock_executor_fixed_net: MockExecutor,
) -> None:
    """Test on_execution_observe_first method from FeedForwardExecutorObserve

    Args:
        feedforward_executor_observe: FeedForwardExecutorObserve,
        mock_executor_fixed_net: Executor with fixed network sampling setup
    """
    feedforward_executor_observe.on_execution_observe_first(
        executor=mock_executor_fixed_net
    )

    assert mock_executor_fixed_net.store.agent_net_keys == {
        "agent_0": "network_agent_0",
        "agent_1": "network_agent_1",
        "agent_2": "network_agent_2",
    }

    assert mock_executor_fixed_net.store.network_int_keys_extras == {
        "agent_0": 0,
        "agent_1": 1,
        "agent_2": 2,
    }

    assert (
        mock_executor_fixed_net.store.extras["network_int_keys"]
        == mock_executor_fixed_net.store.network_int_keys_extras
    )

    # test mock_executor_fixed_net.store.adder.add_first()
    assert (
        mock_executor_fixed_net.store.adder.test_timestep
        == mock_executor_fixed_net.store.timestep
    )


def test_on_execution_observe_without_adder(
    feedforward_executor_observe: FeedforwardExecutorObserve,
    executor_without_adder: Executor,
) -> None:
    """Test entering executor without store.adder

    Args:
        feedforward_executor_observe: FeedForwardExecutorObserve,
        executor_without_adder: Executor
    """
    feedforward_executor_observe.on_execution_observe(executor=executor_without_adder)

    assert not hasattr(executor_without_adder.store.adder, "add")


def test_on_execution_observe(
    feedforward_executor_observe: FeedforwardExecutorObserve,
    mock_executor: MockExecutor,
) -> None:
    """Test on_execution_observe method from FeedForwardExecutorObserve

    Args:
        feedforward_executor_observe: FeedForwardExecutorObserve,
        mock_executor: Executor
    """
    feedforward_executor_observe.on_execution_observe(executor=mock_executor)

    for agent in mock_executor.store.policies_info.keys():
        assert mock_executor.store.extras["policy_info"][agent] == "policy_info_" + str(
            agent
        )

    assert (
        mock_executor.store.extras["network_int_keys"]
        == mock_executor.store.network_int_keys_extras
    )

    # test mock_executor.store.adder.add()
    assert mock_executor.store.adder.test_adder_actions == {
        "agent_0": {"actions_info": "action_info_agent_0"},
        "agent_1": {"actions_info": "action_info_agent_1"},
        "agent_2": {"actions_info": "action_info_agent_2"},
    }

    assert (
        mock_executor.store.adder.test_next_timestep
        == mock_executor.store.next_timestep
    )
    assert mock_executor.store.adder.test_extras == mock_executor.store.extras


def test_on_execution_update(
    feedforward_executor_observe: FeedforwardExecutorObserve,
    mock_executor: MockExecutor,
) -> None:
    """Test on_execution_update method from FeedForwardExecutorObserve

    Args:
        feedforward_executor_observe: FeedForwardExecutorObserve,
        mock_executor: Executor
    """
    feedforward_executor_observe.on_execution_update(executor=mock_executor)

    assert mock_executor.store.executor_parameter_client.parm is True


#######################
# Recurrent executors #
#######################
@pytest.fixture
def recurrent_executor_observe() -> RecurrentExecutorObserve:
    """RecurrentExecutorObserve.

    Returns:
        RecurrentExecutorObserve
    """
    return RecurrentExecutorObserve()


def test_on_execution_observe_first_without_adder_recurrent(
    recurrent_executor_observe: RecurrentExecutorObserve,
    executor_without_adder: Executor,
) -> None:
    """Test entering executor without store.adder

    Args:
        recurrent_executor_observe: RecurrentExecutorObserve,
        executor_without_adder: Executor
    """
    recurrent_executor_observe.on_execution_observe_first(
        executor=executor_without_adder
    )

    assert executor_without_adder.store.extras == {
        "agent_0": jnp.array([0]),
        "agent_1": jnp.array([1]),
        "agent_2": jnp.array([2]),
    }
    assert not hasattr(executor_without_adder.store, "network_int_keys_extras")
    assert hasattr(executor_without_adder.store, "agent_net_keys")


def test_on_execution_observe_first_recurrent(
    recurrent_executor_observe: RecurrentExecutorObserve,
    mock_executor: MockExecutor,
) -> None:
    """Test on_execution_observe_first method from RecurrentExecutorObserve

    Args:
        recurrent_executor_observe: RecurrentExecutorObserve,
        mock_executor: Executor
    """
    recurrent_executor_observe.on_execution_observe_first(executor=mock_executor)

    for agent, net in mock_executor.store.agent_net_keys.items():
        assert type(agent) == str
        assert type(net) == str
        assert agent in ["agent_0", "agent_1", "agent_2"]
        assert net in ["network_agent_0", "network_agent_1", "network_agent_2"]

    for agent, value in mock_executor.store.network_int_keys_extras.items():
        assert type(agent) == str
        assert agent in ["agent_0", "agent_1", "agent_2"]
        assert value in mock_executor.store.net_keys_to_ids.values()

    assert (
        mock_executor.store.extras["network_int_keys"]
        == mock_executor.store.network_int_keys_extras
    )

    assert mock_executor.store.adder.test_timestep == mock_executor.store.timestep


def test_on_execution_observe_first_fixed_sampling_recurrent(
    recurrent_executor_observe: RecurrentExecutorObserve,
    mock_executor_fixed_net: MockExecutor,
) -> None:
    """Test on_execution_observe_first method from RecurrentExecutorObserve

    Args:
        recurrent_executor_observe: RecurrentExecutorObserve,
        mock_executor_fixed_net: Executor with fixed network sampling setup
    """
    recurrent_executor_observe.on_execution_observe_first(
        executor=mock_executor_fixed_net
    )

    assert mock_executor_fixed_net.store.agent_net_keys == {
        "agent_0": "network_agent_0",
        "agent_1": "network_agent_1",
        "agent_2": "network_agent_2",
    }

    assert mock_executor_fixed_net.store.network_int_keys_extras == {
        "agent_0": 0,
        "agent_1": 1,
        "agent_2": 2,
    }

    assert (
        mock_executor_fixed_net.store.extras["network_int_keys"]
        == mock_executor_fixed_net.store.network_int_keys_extras
    )

    # test mock_executor_fixed_net.store.adder.add_first()
    assert (
        mock_executor_fixed_net.store.adder.test_timestep
        == mock_executor_fixed_net.store.timestep
    )


def test_on_execution_observe_without_adder_recurrent(
    recurrent_executor_observe: RecurrentExecutorObserve,
    executor_without_adder: Executor,
) -> None:
    """Test entering executor without store.adder

    Args:
        recurrent_executor_observe: RecurrentExecutorObserve,
        executor_without_adder: Executor
    """
    recurrent_executor_observe.on_execution_observe(executor=executor_without_adder)

    assert not hasattr(executor_without_adder.store.adder, "add")


def test_on_execution_observe_recurrent(
    recurrent_executor_observe: RecurrentExecutorObserve,
    mock_executor: MockExecutor,
) -> None:
    """Test on_execution_observe method from RecurrentExecutorObserve

    Args:
        recurrent_executor_observe: RecurrentExecutorObserve,
        mock_executor: Executor
    """
    recurrent_executor_observe.on_execution_observe(executor=mock_executor)

    for agent in mock_executor.store.policies_info.keys():
        assert mock_executor.store.extras["policy_info"][agent] == "policy_info_" + str(
            agent
        )

    assert (
        mock_executor.store.extras["network_int_keys"]
        == mock_executor.store.network_int_keys_extras
    )

    # test mock_executor.store.adder.add()
    assert mock_executor.store.adder.test_adder_actions == {
        "agent_0": {"actions_info": "action_info_agent_0"},
        "agent_1": {"actions_info": "action_info_agent_1"},
        "agent_2": {"actions_info": "action_info_agent_2"},
    }
    assert (
        mock_executor.store.adder.test_next_timestep
        == mock_executor.store.next_timestep
    )
    assert mock_executor.store.adder.test_extras == mock_executor.store.extras

    # Test that policy_states are set correctly in extras
    assert mock_executor.store.adder.test_extras["policy_states"] == 1234


def test_on_execution_update_recurrent(
    recurrent_executor_observe: RecurrentExecutorObserve,
    mock_executor: MockExecutor,
) -> None:
    """Test on_execution_update method from RecurrentExecutorObserve

    Args:
        recurrent_executor_observe: RecurrentExecutorObserve,
        mock_executor: Executor
    """
    recurrent_executor_observe.on_execution_update(executor=mock_executor)

    assert mock_executor.store.executor_parameter_client.parm is True<|MERGE_RESOLUTION|>--- conflicted
+++ resolved
@@ -47,19 +47,13 @@
         actions: Dict[str, Any],
         next_timestep: TimeStep,
         extras: Dict[str, Any],
-<<<<<<< HEAD
         next_extras: Dict[str, Any],
-=======
->>>>>>> 00ebf084
     ) -> None:
         """Record the observation of a trajectory."""
         self.test_adder_actions = actions
         self.test_next_timestep = next_timestep
         self.test_extras = extras
-<<<<<<< HEAD
         self.test_next_extras = next_extras
-=======
->>>>>>> 00ebf084
 
 
 class MockExecutorParameterClient:
